--- conflicted
+++ resolved
@@ -199,7 +199,6 @@
  */
 void avfilter_unref_buffer(AVFilterBufferRef *ref);
 
-<<<<<<< HEAD
 /**
  * Remove a reference to a buffer and set the pointer to NULL.
  * If this is the last reference to the buffer, the buffer itself
@@ -209,146 +208,7 @@
  */
 void avfilter_unref_bufferp(AVFilterBufferRef **ref);
 
-#if FF_API_FILTERS_PUBLIC
-/**
- * A list of supported formats for one end of a filter link. This is used
- * during the format negotiation process to try to pick the best format to
- * use to minimize the number of necessary conversions. Each filter gives a
- * list of the formats supported by each input and output pad. The list
- * given for each pad need not be distinct - they may be references to the
- * same list of formats, as is often the case when a filter supports multiple
- * formats, but will always output the same format as it is given in input.
- *
- * In this way, a list of possible input formats and a list of possible
- * output formats are associated with each link. When a set of formats is
- * negotiated over a link, the input and output lists are merged to form a
- * new list containing only the common elements of each list. In the case
- * that there were no common elements, a format conversion is necessary.
- * Otherwise, the lists are merged, and all other links which reference
- * either of the format lists involved in the merge are also affected.
- *
- * For example, consider the filter chain:
- * filter (a) --> (b) filter (b) --> (c) filter
- *
- * where the letters in parenthesis indicate a list of formats supported on
- * the input or output of the link. Suppose the lists are as follows:
- * (a) = {A, B}
- * (b) = {A, B, C}
- * (c) = {B, C}
- *
- * First, the first link's lists are merged, yielding:
- * filter (a) --> (a) filter (a) --> (c) filter
- *
- * Notice that format list (b) now refers to the same list as filter list (a).
- * Next, the lists for the second link are merged, yielding:
- * filter (a) --> (a) filter (a) --> (a) filter
- *
- * where (a) = {B}.
- *
- * Unfortunately, when the format lists at the two ends of a link are merged,
- * we must ensure that all links which reference either pre-merge format list
- * get updated as well. Therefore, we have the format list structure store a
- * pointer to each of the pointers to itself.
- * @addtogroup lavfi_deprecated
- * @deprecated Those functions are only useful inside filters and
- * user filters are not supported at this point.
- * @{
- */
-struct AVFilterFormats {
-    unsigned format_count;      ///< number of formats
-    int *formats;               ///< list of media formats
-
-    unsigned refcount;          ///< number of references to this list
-    struct AVFilterFormats ***refs; ///< references to this list
-};
-
-/**
- * Create a list of supported formats. This is intended for use in
- * AVFilter->query_formats().
- *
- * @param fmts list of media formats, terminated by -1. If NULL an
- *        empty list is created.
- * @return the format list, with no existing references
- */
-attribute_deprecated
-AVFilterFormats *avfilter_make_format_list(const int *fmts);
-
-/**
- * Add fmt to the list of media formats contained in *avff.
- * If *avff is NULL the function allocates the filter formats struct
- * and puts its pointer in *avff.
- *
- * @return a non negative value in case of success, or a negative
- * value corresponding to an AVERROR code in case of error
- * @deprecated Use ff_all_formats() instead.
- */
-attribute_deprecated
-int avfilter_add_format(AVFilterFormats **avff, int64_t fmt);
-attribute_deprecated
-AVFilterFormats *avfilter_all_formats(enum AVMediaType type);
-
-/**
- * Return a list of all formats supported by FFmpeg for the given media type.
- */
-AVFilterFormats *avfilter_make_all_formats(enum AVMediaType type);
-
-/**
- * A list of all channel layouts supported by libavfilter.
- */
-extern const int64_t avfilter_all_channel_layouts[];
-
-/**
- * Return a format list which contains the intersection of the formats of
- * a and b. Also, all the references of a, all the references of b, and
- * a and b themselves will be deallocated.
- *
- * If a and b do not share any common formats, neither is modified, and NULL
- * is returned.
- */
-attribute_deprecated
-AVFilterFormats *avfilter_merge_formats(AVFilterFormats *a, AVFilterFormats *b);
-
-/**
- * Add *ref as a new reference to formats.
- * That is the pointers will point like in the ASCII art below:
- *   ________
- *  |formats |<--------.
- *  |  ____  |     ____|___________________
- *  | |refs| |    |  __|_
- *  | |* * | |    | |  | |  AVFilterLink
- *  | |* *--------->|*ref|
- *  | |____| |    | |____|
- *  |________|    |________________________
- */
-attribute_deprecated
-void avfilter_formats_ref(AVFilterFormats *formats, AVFilterFormats **ref);
-attribute_deprecated
-void avfilter_formats_unref(AVFilterFormats **ref);
-attribute_deprecated
-void avfilter_formats_changeref(AVFilterFormats **oldref,
-                                AVFilterFormats **newref);
-/**
- * Helpers for query_formats() which set all links to the same list of
- * formats/layouts. If there are no links hooked to this filter, the list
- * of formats is freed.
- */
-attribute_deprecated
-void avfilter_set_common_formats(AVFilterContext *ctx, AVFilterFormats *formats);
-
-attribute_deprecated
-void avfilter_set_common_pixel_formats(AVFilterContext *ctx, AVFilterFormats *formats);
-attribute_deprecated
-void avfilter_set_common_sample_formats(AVFilterContext *ctx, AVFilterFormats *formats);
-attribute_deprecated
-void avfilter_set_common_channel_layouts(AVFilterContext *ctx, AVFilterFormats *formats);
-
-/**
- * @}
- */
-#endif
-
-=======
->>>>>>> 1961e46c
+
 #if FF_API_AVFILTERPAD_PUBLIC
 /**
  * A filter pad used for either input or output.
@@ -517,51 +377,10 @@
  */
 enum AVMediaType avfilter_pad_get_type(AVFilterPad *pads, int pad_idx);
 
-<<<<<<< HEAD
 /** default handler for end_frame() for video inputs */
 attribute_deprecated
 void avfilter_default_end_frame(AVFilterLink *link);
 
-#if FF_API_FILTERS_PUBLIC
-/** default handler for start_frame() for video inputs */
-attribute_deprecated
-void avfilter_default_start_frame(AVFilterLink *link, AVFilterBufferRef *picref);
-
-/** default handler for draw_slice() for video inputs */
-attribute_deprecated
-void avfilter_default_draw_slice(AVFilterLink *link, int y, int h, int slice_dir);
-
-/** default handler for get_video_buffer() for video inputs */
-attribute_deprecated
-AVFilterBufferRef *avfilter_default_get_video_buffer(AVFilterLink *link,
-                                                     int perms, int w, int h);
-
-/** Default handler for query_formats() */
-attribute_deprecated
-int avfilter_default_query_formats(AVFilterContext *ctx);
-#endif
-
-#if FF_API_FILTERS_PUBLIC
-/** start_frame() handler for filters which simply pass video along */
-attribute_deprecated
-void avfilter_null_start_frame(AVFilterLink *link, AVFilterBufferRef *picref);
-
-/** draw_slice() handler for filters which simply pass video along */
-attribute_deprecated
-void avfilter_null_draw_slice(AVFilterLink *link, int y, int h, int slice_dir);
-
-/** end_frame() handler for filters which simply pass video along */
-attribute_deprecated
-void avfilter_null_end_frame(AVFilterLink *link);
-
-/** get_video_buffer() handler for filters which simply pass video along */
-attribute_deprecated
-AVFilterBufferRef *avfilter_null_get_video_buffer(AVFilterLink *link,
-                                                  int perms, int w, int h);
-#endif
-
-=======
->>>>>>> 1961e46c
 /**
  * Filter definition. This defines the pads a filter contains, and all the
  * callback functions used to interact with the filter.
@@ -676,11 +495,7 @@
     /* These parameters apply only to audio */
     uint64_t channel_layout;    ///< channel layout of current buffer (see libavutil/audioconvert.h)
     int sample_rate;            ///< samples per second
-<<<<<<< HEAD
-#endif
-=======
-
->>>>>>> 1961e46c
+
     int format;                 ///< agreed upon media format
 
     /**
@@ -828,35 +643,6 @@
                                                              enum AVSampleFormat sample_fmt,
                                                              uint64_t channel_layout);
 
-<<<<<<< HEAD
-#if FF_API_FILTERS_PUBLIC
-/**
- * Request an input frame from the filter at the other end of the link.
- *
- * @param link the input link
- * @return     zero on success or a negative error code; in particular:
- *             AVERROR_EOF means that the end of frames have been reached;
- *             AVERROR(EAGAIN) means that no frame could be immediately
- *             produced.
- */
-int avfilter_request_frame(AVFilterLink *link);
-
-attribute_deprecated
-int avfilter_poll_frame(AVFilterLink *link);
-
-attribute_deprecated
-void avfilter_start_frame(AVFilterLink *link, AVFilterBufferRef *picref);
-
-/**
- * Notify the next filter that the current frame has finished.
- *
- * @param link the output link the frame was sent over
- */
-attribute_deprecated
-void avfilter_end_frame(AVFilterLink *link);
-attribute_deprecated
-void avfilter_draw_slice(AVFilterLink *link, int y, int h, int slice_dir);
-#endif
 
 #define AVFILTER_CMD_FLAG_ONE   1 ///< Stop once a filter understood the command (for target=all for example), fast filters are favored automatically
 #define AVFILTER_CMD_FLAG_FAST  2 ///< Only execute command when its fast (like a video out that supports contrast adjustment in hw)
@@ -867,8 +653,6 @@
  */
 int avfilter_process_command(AVFilterContext *filter, const char *cmd, const char *arg, char *res, int res_len, int flags);
 
-=======
->>>>>>> 1961e46c
 /** Initialize the filter system. Register all builtin filters. */
 void avfilter_register_all(void);
 
@@ -946,36 +730,4 @@
 int avfilter_insert_filter(AVFilterLink *link, AVFilterContext *filt,
                            unsigned filt_srcpad_idx, unsigned filt_dstpad_idx);
 
-<<<<<<< HEAD
-#if FF_API_FILTERS_PUBLIC
-attribute_deprecated
-void avfilter_insert_pad(unsigned idx, unsigned *count, size_t padidx_off,
-                         AVFilterPad **pads, AVFilterLink ***links,
-                         AVFilterPad *newpad);
-
-attribute_deprecated
-void avfilter_insert_inpad(AVFilterContext *f, unsigned index,
-                           AVFilterPad *p);
-attribute_deprecated
-void avfilter_insert_outpad(AVFilterContext *f, unsigned index,
-                            AVFilterPad *p);
-#endif
-=======
-/**
- * Copy the frame properties of src to dst, without copying the actual
- * image data.
- *
- * @return 0 on success, a negative number on error.
- */
-int avfilter_copy_frame_props(AVFilterBufferRef *dst, const AVFrame *src);
-
-/**
- * Copy the frame properties and data pointers of src to dst, without copying
- * the actual data.
- *
- * @return 0 on success, a negative number on error.
- */
-int avfilter_copy_buf_props(AVFrame *dst, const AVFilterBufferRef *src);
->>>>>>> 1961e46c
-
 #endif /* AVFILTER_AVFILTER_H */