--- conflicted
+++ resolved
@@ -47,33 +47,20 @@
 
 static av_cold int init(AVFilterContext *ctx)
 {
-<<<<<<< HEAD
-    DrawBoxContext *drawbox = ctx->priv;
-    uint8_t rgba_color[4];
-
-    if (!strcmp(drawbox->color_str, "invert"))
-        drawbox->invert_color = 1;
-    else if (av_parse_color(rgba_color, drawbox->color_str, -1, ctx) < 0)
-        return AVERROR(EINVAL);
-
-    if (!drawbox->invert_color) {
-        drawbox->yuv_color[Y] = RGB_TO_Y_CCIR(rgba_color[0], rgba_color[1], rgba_color[2]);
-        drawbox->yuv_color[U] = RGB_TO_U_CCIR(rgba_color[0], rgba_color[1], rgba_color[2], 0);
-        drawbox->yuv_color[V] = RGB_TO_V_CCIR(rgba_color[0], rgba_color[1], rgba_color[2], 0);
-        drawbox->yuv_color[A] = rgba_color[3];
-    }
-=======
     DrawBoxContext *s = ctx->priv;
     uint8_t rgba_color[4];
 
-    if (av_parse_color(rgba_color, s->color_str, -1, ctx) < 0)
+    if (!strcmp(s->color_str, "invert"))
+        s->invert_color = 1;
+    else if (av_parse_color(rgba_color, s->color_str, -1, ctx) < 0)
         return AVERROR(EINVAL);
 
-    s->yuv_color[Y] = RGB_TO_Y_CCIR(rgba_color[0], rgba_color[1], rgba_color[2]);
-    s->yuv_color[U] = RGB_TO_U_CCIR(rgba_color[0], rgba_color[1], rgba_color[2], 0);
-    s->yuv_color[V] = RGB_TO_V_CCIR(rgba_color[0], rgba_color[1], rgba_color[2], 0);
-    s->yuv_color[A] = rgba_color[3];
->>>>>>> c0279956
+    if (!s->invert_color) {
+        s->yuv_color[Y] = RGB_TO_Y_CCIR(rgba_color[0], rgba_color[1], rgba_color[2]);
+        s->yuv_color[U] = RGB_TO_U_CCIR(rgba_color[0], rgba_color[1], rgba_color[2], 0);
+        s->yuv_color[V] = RGB_TO_V_CCIR(rgba_color[0], rgba_color[1], rgba_color[2], 0);
+        s->yuv_color[A] = rgba_color[3];
+    }
 
     return 0;
 }
@@ -104,13 +91,8 @@
     if (s->h == 0) s->h = inlink->h;
 
     av_log(inlink->dst, AV_LOG_VERBOSE, "x:%d y:%d w:%d h:%d color:0x%02X%02X%02X%02X\n",
-<<<<<<< HEAD
-           drawbox->x, drawbox->y, drawbox->w, drawbox->h,
-           drawbox->yuv_color[Y], drawbox->yuv_color[U], drawbox->yuv_color[V], drawbox->yuv_color[A]);
-=======
-           s->w, s->y, s->w, s->h,
+           s->x, s->y, s->w, s->h,
            s->yuv_color[Y], s->yuv_color[U], s->yuv_color[V], s->yuv_color[A]);
->>>>>>> c0279956
 
     return 0;
 }
@@ -128,32 +110,21 @@
             row[plane] = frame->data[plane] +
                  frame->linesize[plane] * (y >> s->vsub);
 
-<<<<<<< HEAD
-        if (drawbox->invert_color) {
-            for (x = FFMAX(xb, 0); x < xb + drawbox->w && x < frame->width; x++)
-                if ((y - yb < drawbox->thickness-1) || (yb + drawbox->h - y < drawbox->thickness) ||
-                    (x - xb < drawbox->thickness-1) || (xb + drawbox->w - x < drawbox->thickness))
+        if (s->invert_color) {
+            for (x = FFMAX(xb, 0); x < xb + s->w && x < frame->width; x++)
+                if ((y - yb < s->thickness-1) || (yb + s->h - y < s->thickness) ||
+                    (x - xb < s->thickness-1) || (xb + s->w - x < s->thickness))
                     row[0][x] = 0xff - row[0][x];
         } else {
-            for (x = FFMAX(xb, 0); x < xb + drawbox->w && x < frame->width; x++) {
-                double alpha = (double)drawbox->yuv_color[A] / 255;
+            for (x = FFMAX(xb, 0); x < xb + s->w && x < frame->width; x++) {
+                double alpha = (double)s->yuv_color[A] / 255;
 
-                if ((y - yb < drawbox->thickness-1) || (yb + drawbox->h - y < drawbox->thickness) ||
-                    (x - xb < drawbox->thickness-1) || (xb + drawbox->w - x < drawbox->thickness)) {
-                    row[0][x                 ] = (1 - alpha) * row[0][x                 ] + alpha * drawbox->yuv_color[Y];
-                    row[1][x >> drawbox->hsub] = (1 - alpha) * row[1][x >> drawbox->hsub] + alpha * drawbox->yuv_color[U];
-                    row[2][x >> drawbox->hsub] = (1 - alpha) * row[2][x >> drawbox->hsub] + alpha * drawbox->yuv_color[V];
+                if ((y - yb < s->thickness-1) || (yb + s->h - y < s->thickness) ||
+                    (x - xb < s->thickness-1) || (xb + s->w - x < s->thickness)) {
+                    row[0][x                 ] = (1 - alpha) * row[0][x                 ] + alpha * s->yuv_color[Y];
+                    row[1][x >> s->hsub] = (1 - alpha) * row[1][x >> s->hsub] + alpha * s->yuv_color[U];
+                    row[2][x >> s->hsub] = (1 - alpha) * row[2][x >> s->hsub] + alpha * s->yuv_color[V];
                 }
-=======
-        for (x = FFMAX(xb, 0); x < (xb + s->w) && x < frame->width; x++) {
-            double alpha = (double)s->yuv_color[A] / 255;
-
-            if ((y - yb < 3) || (yb + s->h - y < 4) ||
-                (x - xb < 3) || (xb + s->w - x < 4)) {
-                row[0][x                 ] = (1 - alpha) * row[0][x                 ] + alpha * s->yuv_color[Y];
-                row[1][x >> s->hsub] = (1 - alpha) * row[1][x >> s->hsub] + alpha * s->yuv_color[U];
-                row[2][x >> s->hsub] = (1 - alpha) * row[2][x >> s->hsub] + alpha * s->yuv_color[V];
->>>>>>> c0279956
             }
         }
     }
