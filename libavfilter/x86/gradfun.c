--- conflicted
+++ resolved
@@ -30,13 +30,9 @@
 DECLARE_ALIGNED(16, static const uint16_t, pw_ff)[8] = {0xFF,0xFF,0xFF,0xFF,0xFF,0xFF,0xFF,0xFF};
 
 #if HAVE_MMXEXT_INLINE
-<<<<<<< HEAD
-static void gradfun_filter_line_mmx2(uint8_t *dst, const uint8_t *src, const uint16_t *dc, int width, int thresh, const uint16_t *dithers)
-=======
-static void gradfun_filter_line_mmxext(uint8_t *dst, uint8_t *src, uint16_t *dc,
+static void gradfun_filter_line_mmxext(uint8_t *dst, const uint8_t *src, const uint16_t *dc,
                                        int width, int thresh,
                                        const uint16_t *dithers)
->>>>>>> fa8fcab1
 {
     intptr_t x;
     if (width & 3) {
