--- conflicted
+++ resolved
@@ -30,23 +30,19 @@
 FATE_IMAGE-$(call PARSERDEMDEC, BMP, IMAGE2PIPE, BMP) += fate-bmpparser
 fate-bmpparser: CMD = framecrc -f image2pipe -i $(TARGET_SAMPLES)/bmp/numbers.bmp -pix_fmt rgb24
 
-<<<<<<< HEAD
-FATE_IMAGE-$(call DEMDEC, IMAGE2, DPX) += fate-dpx
-=======
 define FATE_IMGSUITE_DDS
 FATE_DDS += fate-dds-$(1)
-fate-dds-$(1): CMD = framecrc -i $(TARGET_SAMPLES)/dds/libav_$(1).dds -sws_flags +accurate_rnd+bitexact -pix_fmt rgba
+fate-dds-$(1): CMD = framecrc -i $(TARGET_SAMPLES)/dds/fate_$(1).dds -sws_flags +accurate_rnd+bitexact -pix_fmt rgba
 endef
 
 DDS_FMT = argb argb-aexp dx10-bc1 dx10-bc1a dx10-bc2 dx10-bc3 dx10-bc4 dx10-bc5 dxt1 dxt1a dxt1-normalmap dxt2 dxt3 dxt4 dxt5 dxt5-aexp dxt5-normalmap dxt5-normalmap-ati dxt5-rbxg dxt5-rgxb dxt5-rxbg dxt5-rxgb dxt5-xgbr dxt5-xgxr dxt5-xrbg dxt5-ycocg dxt5-ycocg-scaled pal pal-ati rgb16 rgb24 rgtc1s rgtc1u rgtc2s rgtc2u rgtc2u-xy uyvy xbgr xrgb y ya ycocg yuyv
 $(foreach FMT,$(DDS_FMT),$(eval $(call FATE_IMGSUITE_DDS,$(FMT))))
 
 FATE_DDS-$(call DEMDEC, IMAGE2, DDS) += $(FATE_DDS)
-FATE_SAMPLES_AVCONV += $(FATE_DDS-yes)
+FATE_IMAGE += $(FATE_DDS-yes)
 fate-dds: $(FATE_DDS-yes)
 
-FATE_SAMPLES_AVCONV-$(call DEMDEC, IMAGE2, DPX) += fate-dpx
->>>>>>> 5c018ee1
+FATE_IMAGE-$(call DEMDEC, IMAGE2, DPX) += fate-dpx
 fate-dpx: CMD = framecrc -i $(TARGET_SAMPLES)/dpx/lighthouse_rgb48.dpx
 
 FATE_SAMPLES_AVCONV-$(call PARSERDEMDEC, DPX, IMAGE2PIPE, DPX) += fate-dpxparser
