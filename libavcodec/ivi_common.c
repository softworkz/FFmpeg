--- conflicted
+++ resolved
@@ -169,17 +169,11 @@
             return AVERROR_INVALIDDATA;
         }
 
-<<<<<<< HEAD
-            /* Have we got the same custom table? Rebuild if not. */
-            if (ivi_huff_desc_cmp(&new_huff, &huff_tab->cust_desc) || !huff_tab->cust_tab.table) {
-                ivi_huff_desc_copy(&huff_tab->cust_desc, &new_huff);
-=======
         for (i = 0; i < new_huff.num_rows; i++)
             new_huff.xbits[i] = get_bits(gb, 4);
->>>>>>> f6f36ca8
 
         /* Have we got the same custom table? Rebuild if not. */
-        if (ivi_huff_desc_cmp(&new_huff, &huff_tab->cust_desc)) {
+        if (ivi_huff_desc_cmp(&new_huff, &huff_tab->cust_desc) || !huff_tab->cust_tab.table) {
             ivi_huff_desc_copy(&huff_tab->cust_desc, &new_huff);
 
             if (huff_tab->cust_tab.table)
