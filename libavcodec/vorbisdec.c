/**
 * @file
 * Vorbis I decoder
 * @author Denes Balatoni  ( dbalatoni programozo hu )
 *
 * This file is part of FFmpeg.
 *
 * FFmpeg is free software; you can redistribute it and/or
 * modify it under the terms of the GNU Lesser General Public
 * License as published by the Free Software Foundation; either
 * version 2.1 of the License, or (at your option) any later version.
 *
 * FFmpeg is distributed in the hope that it will be useful,
 * but WITHOUT ANY WARRANTY; without even the implied warranty of
 * MERCHANTABILITY or FITNESS FOR A PARTICULAR PURPOSE.  See the GNU
 * Lesser General Public License for more details.
 *
 * You should have received a copy of the GNU Lesser General Public
 * License along with FFmpeg; if not, write to the Free Software
 * Foundation, Inc., 51 Franklin Street, Fifth Floor, Boston, MA 02110-1301 USA
 */

/**
 * @file
 * Vorbis I decoder
 * @author Denes Balatoni  ( dbalatoni programozo hu )
 */

#include <inttypes.h>
#include <math.h>

#define BITSTREAM_READER_LE
#include "libavutil/float_dsp.h"
#include "libavutil/avassert.h"
#include "avcodec.h"
#include "get_bits.h"
#include "fft.h"
#include "fmtconvert.h"
#include "internal.h"

#include "vorbis.h"
#include "vorbisdsp.h"
#include "xiph.h"

#define V_NB_BITS 8
#define V_NB_BITS2 11
#define V_MAX_VLCS (1 << 16)
#define V_MAX_PARTITIONS (1 << 20)

typedef struct vorbis_codebook {
    uint8_t      dimensions;
    uint8_t      lookup_type;
    uint8_t      maxdepth;
    VLC          vlc;
    float       *codevectors;
    unsigned int nb_bits;
} vorbis_codebook;

typedef union  vorbis_floor_u  vorbis_floor_data;
typedef struct vorbis_floor0_s vorbis_floor0;
typedef struct vorbis_floor1_s vorbis_floor1;
struct vorbis_context_s;
typedef
int (* vorbis_floor_decode_func)
    (struct vorbis_context_s *, vorbis_floor_data *, float *);
typedef struct vorbis_floor {
    uint8_t floor_type;
    vorbis_floor_decode_func decode;
    union vorbis_floor_u {
        struct vorbis_floor0_s {
            uint8_t       order;
            uint16_t      rate;
            uint16_t      bark_map_size;
            int32_t      *map[2];
            uint32_t      map_size[2];
            uint8_t       amplitude_bits;
            uint8_t       amplitude_offset;
            uint8_t       num_books;
            uint8_t      *book_list;
            float        *lsp;
        } t0;
        struct vorbis_floor1_s {
            uint8_t       partitions;
            uint8_t       partition_class[32];
            uint8_t       class_dimensions[16];
            uint8_t       class_subclasses[16];
            uint8_t       class_masterbook[16];
            int16_t       subclass_books[16][8];
            uint8_t       multiplier;
            uint16_t      x_list_dim;
            vorbis_floor1_entry *list;
        } t1;
    } data;
} vorbis_floor;

typedef struct vorbis_residue {
    uint16_t      type;
    uint32_t      begin;
    uint32_t      end;
    unsigned      partition_size;
    uint8_t       classifications;
    uint8_t       classbook;
    int16_t       books[64][8];
    uint8_t       maxpass;
    uint16_t      ptns_to_read;
    uint8_t      *classifs;
} vorbis_residue;

typedef struct vorbis_mapping {
    uint8_t       submaps;
    uint16_t      coupling_steps;
    uint8_t      *magnitude;
    uint8_t      *angle;
    uint8_t      *mux;
    uint8_t       submap_floor[16];
    uint8_t       submap_residue[16];
} vorbis_mapping;

typedef struct vorbis_mode {
    uint8_t       blockflag;
    uint16_t      windowtype;
    uint16_t      transformtype;
    uint8_t       mapping;
} vorbis_mode;

typedef struct vorbis_context_s {
    AVCodecContext *avctx;
    GetBitContext gb;
    VorbisDSPContext dsp;
    AVFloatDSPContext *fdsp;
    FmtConvertContext fmt_conv;

    FFTContext mdct[2];
    uint8_t       first_frame;
    uint32_t      version;
    uint8_t       audio_channels;
    uint32_t      audio_samplerate;
    uint32_t      bitrate_maximum;
    uint32_t      bitrate_nominal;
    uint32_t      bitrate_minimum;
    uint32_t      blocksize[2];
    const float  *win[2];
    uint16_t      codebook_count;
    vorbis_codebook *codebooks;
    uint8_t       floor_count;
    vorbis_floor *floors;
    uint8_t       residue_count;
    vorbis_residue *residues;
    uint8_t       mapping_count;
    vorbis_mapping *mappings;
    uint8_t       mode_count;
    vorbis_mode  *modes;
    uint8_t       mode_number; // mode number for the current packet
    int8_t       previous_window;
    float        *channel_residues;
    float        *saved;
} vorbis_context;

/* Helper functions */

#define BARK(x) \
    (13.1f * atan(0.00074f * (x)) + 2.24f * atan(1.85e-8f * (x) * (x)) + 1e-4f * (x))

static const char idx_err_str[] = "Index value %d out of range (0 - %d) for %s at %s:%i\n";
#define VALIDATE_INDEX(idx, limit) \
    if (idx >= limit) {\
        av_log(vc->avctx, AV_LOG_ERROR,\
               idx_err_str,\
               (int)(idx), (int)(limit - 1), #idx, __FILE__, __LINE__);\
        return AVERROR_INVALIDDATA;\
    }
#define GET_VALIDATED_INDEX(idx, bits, limit) \
    {\
        idx = get_bits(gb, bits);\
        VALIDATE_INDEX(idx, limit)\
    }

static float vorbisfloat2float(unsigned val)
{
    double mant = val & 0x1fffff;
    long exp    = (val & 0x7fe00000L) >> 21;
    if (val & 0x80000000)
        mant = -mant;
    return ldexp(mant, exp - 20 - 768);
}


// Free all allocated memory -----------------------------------------

static void vorbis_free(vorbis_context *vc)
{
    int i;

    av_freep(&vc->channel_residues);
    av_freep(&vc->saved);
    av_freep(&vc->fdsp);

    if (vc->residues)
        for (i = 0; i < vc->residue_count; i++)
            av_freep(&vc->residues[i].classifs);
    av_freep(&vc->residues);
    av_freep(&vc->modes);

    ff_mdct_end(&vc->mdct[0]);
    ff_mdct_end(&vc->mdct[1]);

    if (vc->codebooks)
        for (i = 0; i < vc->codebook_count; ++i) {
            av_freep(&vc->codebooks[i].codevectors);
            ff_free_vlc(&vc->codebooks[i].vlc);
        }
    av_freep(&vc->codebooks);

    if (vc->floors)
        for (i = 0; i < vc->floor_count; ++i) {
            if (vc->floors[i].floor_type == 0) {
                av_freep(&vc->floors[i].data.t0.map[0]);
                av_freep(&vc->floors[i].data.t0.map[1]);
                av_freep(&vc->floors[i].data.t0.book_list);
                av_freep(&vc->floors[i].data.t0.lsp);
            } else {
                av_freep(&vc->floors[i].data.t1.list);
            }
        }
    av_freep(&vc->floors);

    if (vc->mappings)
        for (i = 0; i < vc->mapping_count; ++i) {
            av_freep(&vc->mappings[i].magnitude);
            av_freep(&vc->mappings[i].angle);
            av_freep(&vc->mappings[i].mux);
        }
    av_freep(&vc->mappings);
}

// Parse setup header -------------------------------------------------

// Process codebooks part

static int vorbis_parse_setup_hdr_codebooks(vorbis_context *vc)
{
    unsigned cb;
    uint8_t  *tmp_vlc_bits  = NULL;
    uint32_t *tmp_vlc_codes = NULL;
    GetBitContext *gb = &vc->gb;
    uint16_t *codebook_multiplicands = NULL;
    int ret = 0;

    vc->codebook_count = get_bits(gb, 8) + 1;

    av_dlog(NULL, " Codebooks: %d \n", vc->codebook_count);

    vc->codebooks = av_mallocz(vc->codebook_count * sizeof(*vc->codebooks));
    tmp_vlc_bits  = av_mallocz(V_MAX_VLCS * sizeof(*tmp_vlc_bits));
    tmp_vlc_codes = av_mallocz(V_MAX_VLCS * sizeof(*tmp_vlc_codes));
    codebook_multiplicands = av_malloc(V_MAX_VLCS * sizeof(*codebook_multiplicands));
    if (!vc->codebooks ||
        !tmp_vlc_bits || !tmp_vlc_codes || !codebook_multiplicands) {
        ret = AVERROR(ENOMEM);
        goto error;
    }

    for (cb = 0; cb < vc->codebook_count; ++cb) {
        vorbis_codebook *codebook_setup = &vc->codebooks[cb];
        unsigned ordered, t, entries, used_entries = 0;

        av_dlog(NULL, " %u. Codebook\n", cb);

        if (get_bits(gb, 24) != 0x564342) {
            av_log(vc->avctx, AV_LOG_ERROR,
                   " %u. Codebook setup data corrupt.\n", cb);
            ret = AVERROR_INVALIDDATA;
            goto error;
        }

        codebook_setup->dimensions=get_bits(gb, 16);
        if (codebook_setup->dimensions > 16 || codebook_setup->dimensions == 0) {
            av_log(vc->avctx, AV_LOG_ERROR,
                   " %u. Codebook's dimension is invalid (%d).\n",
                   cb, codebook_setup->dimensions);
            ret = AVERROR_INVALIDDATA;
            goto error;
        }
        entries = get_bits(gb, 24);
        if (entries > V_MAX_VLCS) {
            av_log(vc->avctx, AV_LOG_ERROR,
                   " %u. Codebook has too many entries (%u).\n",
                   cb, entries);
            ret = AVERROR_INVALIDDATA;
            goto error;
        }

        ordered = get_bits1(gb);

        av_dlog(NULL, " codebook_dimensions %d, codebook_entries %u\n",
                codebook_setup->dimensions, entries);

        if (!ordered) {
            unsigned ce, flag;
            unsigned sparse = get_bits1(gb);

            av_dlog(NULL, " not ordered \n");

            if (sparse) {
                av_dlog(NULL, " sparse \n");

                used_entries = 0;
                for (ce = 0; ce < entries; ++ce) {
                    flag = get_bits1(gb);
                    if (flag) {
                        tmp_vlc_bits[ce] = get_bits(gb, 5) + 1;
                        ++used_entries;
                    } else
                        tmp_vlc_bits[ce] = 0;
                }
            } else {
                av_dlog(NULL, " not sparse \n");

                used_entries = entries;
                for (ce = 0; ce < entries; ++ce)
                    tmp_vlc_bits[ce] = get_bits(gb, 5) + 1;
            }
        } else {
            unsigned current_entry  = 0;
            unsigned current_length = get_bits(gb, 5) + 1;

            av_dlog(NULL, " ordered, current length: %u\n", current_length);  //FIXME

            used_entries = entries;
            for (; current_entry < used_entries && current_length <= 32; ++current_length) {
                unsigned i, number;

                av_dlog(NULL, " number bits: %u ", ilog(entries - current_entry));

                number = get_bits(gb, ilog(entries - current_entry));

                av_dlog(NULL, " number: %u\n", number);

                for (i = current_entry; i < number+current_entry; ++i)
                    if (i < used_entries)
                        tmp_vlc_bits[i] = current_length;

                current_entry+=number;
            }
            if (current_entry>used_entries) {
                av_log(vc->avctx, AV_LOG_ERROR, " More codelengths than codes in codebook. \n");
                ret = AVERROR_INVALIDDATA;
                goto error;
            }
        }

        codebook_setup->lookup_type = get_bits(gb, 4);

        av_dlog(NULL, " lookup type: %d : %s \n", codebook_setup->lookup_type,
                codebook_setup->lookup_type ? "vq" : "no lookup");

// If the codebook is used for (inverse) VQ, calculate codevectors.

        if (codebook_setup->lookup_type == 1) {
            unsigned i, j, k;
            unsigned codebook_lookup_values = ff_vorbis_nth_root(entries, codebook_setup->dimensions);

            float codebook_minimum_value = vorbisfloat2float(get_bits_long(gb, 32));
            float codebook_delta_value   = vorbisfloat2float(get_bits_long(gb, 32));
            unsigned codebook_value_bits = get_bits(gb, 4) + 1;
            unsigned codebook_sequence_p = get_bits1(gb);

            av_dlog(NULL, " We expect %d numbers for building the codevectors. \n",
                    codebook_lookup_values);
            av_dlog(NULL, "  delta %f minmum %f \n",
                    codebook_delta_value, codebook_minimum_value);

            for (i = 0; i < codebook_lookup_values; ++i) {
                codebook_multiplicands[i] = get_bits(gb, codebook_value_bits);

                av_dlog(NULL, " multiplicands*delta+minmum : %e \n",
                        (float)codebook_multiplicands[i] * codebook_delta_value + codebook_minimum_value);
                av_dlog(NULL, " multiplicand %u\n", codebook_multiplicands[i]);
            }

// Weed out unused vlcs and build codevector vector
<<<<<<< HEAD
            codebook_setup->codevectors = used_entries ? av_mallocz_array(used_entries,
                                                                    codebook_setup->dimensions *
                                                                    sizeof(*codebook_setup->codevectors))
                                                       : NULL;
=======
            if (used_entries) {
                codebook_setup->codevectors =
                    av_mallocz(used_entries * codebook_setup->dimensions *
                               sizeof(*codebook_setup->codevectors));
                if (!codebook_setup->codevectors)
                    return AVERROR(ENOMEM);
            } else
                codebook_setup->codevectors = NULL;

>>>>>>> 31dc73e9
            for (j = 0, i = 0; i < entries; ++i) {
                unsigned dim = codebook_setup->dimensions;

                if (tmp_vlc_bits[i]) {
                    float last = 0.0;
                    unsigned lookup_offset = i;

                    av_dlog(vc->avctx, "Lookup offset %u ,", i);

                    for (k = 0; k < dim; ++k) {
                        unsigned multiplicand_offset = lookup_offset % codebook_lookup_values;
                        codebook_setup->codevectors[j * dim + k] = codebook_multiplicands[multiplicand_offset] * codebook_delta_value + codebook_minimum_value + last;
                        if (codebook_sequence_p)
                            last = codebook_setup->codevectors[j * dim + k];
                        lookup_offset/=codebook_lookup_values;
                    }
                    tmp_vlc_bits[j] = tmp_vlc_bits[i];

                    av_dlog(vc->avctx, "real lookup offset %u, vector: ", j);
                    for (k = 0; k < dim; ++k)
                        av_dlog(vc->avctx, " %f ",
                                codebook_setup->codevectors[j * dim + k]);
                    av_dlog(vc->avctx, "\n");

                    ++j;
                }
            }
            if (j != used_entries) {
                av_log(vc->avctx, AV_LOG_ERROR, "Bug in codevector vector building code. \n");
                ret = AVERROR_INVALIDDATA;
                goto error;
            }
            entries = used_entries;
        } else if (codebook_setup->lookup_type >= 2) {
            av_log(vc->avctx, AV_LOG_ERROR, "Codebook lookup type not supported. \n");
            ret = AVERROR_INVALIDDATA;
            goto error;
        }

// Initialize VLC table
        if (ff_vorbis_len2vlc(tmp_vlc_bits, tmp_vlc_codes, entries)) {
            av_log(vc->avctx, AV_LOG_ERROR, " Invalid code lengths while generating vlcs. \n");
            ret = AVERROR_INVALIDDATA;
            goto error;
        }
        codebook_setup->maxdepth = 0;
        for (t = 0; t < entries; ++t)
            if (tmp_vlc_bits[t] >= codebook_setup->maxdepth)
                codebook_setup->maxdepth = tmp_vlc_bits[t];

        if (codebook_setup->maxdepth > 3 * V_NB_BITS)
            codebook_setup->nb_bits = V_NB_BITS2;
        else
            codebook_setup->nb_bits = V_NB_BITS;

        codebook_setup->maxdepth = (codebook_setup->maxdepth+codebook_setup->nb_bits - 1) / codebook_setup->nb_bits;

        if ((ret = init_vlc(&codebook_setup->vlc, codebook_setup->nb_bits,
                            entries, tmp_vlc_bits, sizeof(*tmp_vlc_bits),
                            sizeof(*tmp_vlc_bits), tmp_vlc_codes,
                            sizeof(*tmp_vlc_codes), sizeof(*tmp_vlc_codes),
                            INIT_VLC_LE))) {
            av_log(vc->avctx, AV_LOG_ERROR, " Error generating vlc tables. \n");
            goto error;
        }
    }

    av_free(tmp_vlc_bits);
    av_free(tmp_vlc_codes);
    av_free(codebook_multiplicands);
    return 0;

// Error:
error:
    av_free(tmp_vlc_bits);
    av_free(tmp_vlc_codes);
    av_free(codebook_multiplicands);
    return ret;
}

// Process time domain transforms part (unused in Vorbis I)

static int vorbis_parse_setup_hdr_tdtransforms(vorbis_context *vc)
{
    GetBitContext *gb = &vc->gb;
    unsigned i, vorbis_time_count = get_bits(gb, 6) + 1;

    for (i = 0; i < vorbis_time_count; ++i) {
        unsigned vorbis_tdtransform = get_bits(gb, 16);

        av_dlog(NULL, " Vorbis time domain transform %u: %u\n",
                vorbis_time_count, vorbis_tdtransform);

        if (vorbis_tdtransform) {
            av_log(vc->avctx, AV_LOG_ERROR, "Vorbis time domain transform data nonzero. \n");
            return AVERROR_INVALIDDATA;
        }
    }
    return 0;
}

// Process floors part

static int vorbis_floor0_decode(vorbis_context *vc,
                                vorbis_floor_data *vfu, float *vec);
static int create_map(vorbis_context *vc, unsigned floor_number);
static int vorbis_floor1_decode(vorbis_context *vc,
                                vorbis_floor_data *vfu, float *vec);
static int vorbis_parse_setup_hdr_floors(vorbis_context *vc)
{
    GetBitContext *gb = &vc->gb;
    int i, j, k, ret;

    vc->floor_count = get_bits(gb, 6) + 1;

    vc->floors = av_mallocz(vc->floor_count * sizeof(*vc->floors));
    if (!vc->floors)
        return AVERROR(ENOMEM);

    for (i = 0; i < vc->floor_count; ++i) {
        vorbis_floor *floor_setup = &vc->floors[i];

        floor_setup->floor_type = get_bits(gb, 16);

        av_dlog(NULL, " %d. floor type %d \n", i, floor_setup->floor_type);

        if (floor_setup->floor_type == 1) {
            int maximum_class = -1;
            unsigned rangebits, rangemax, floor1_values = 2;

            floor_setup->decode = vorbis_floor1_decode;

            floor_setup->data.t1.partitions = get_bits(gb, 5);

            av_dlog(NULL, " %d.floor: %d partitions \n",
                    i, floor_setup->data.t1.partitions);

            for (j = 0; j < floor_setup->data.t1.partitions; ++j) {
                floor_setup->data.t1.partition_class[j] = get_bits(gb, 4);
                if (floor_setup->data.t1.partition_class[j] > maximum_class)
                    maximum_class = floor_setup->data.t1.partition_class[j];

                av_dlog(NULL, " %d. floor %d partition class %d \n",
                        i, j, floor_setup->data.t1.partition_class[j]);

            }

            av_dlog(NULL, " maximum class %d \n", maximum_class);

            for (j = 0; j <= maximum_class; ++j) {
                floor_setup->data.t1.class_dimensions[j] = get_bits(gb, 3) + 1;
                floor_setup->data.t1.class_subclasses[j] = get_bits(gb, 2);

                av_dlog(NULL, " %d floor %d class dim: %d subclasses %d \n", i, j,
                        floor_setup->data.t1.class_dimensions[j],
                        floor_setup->data.t1.class_subclasses[j]);

                if (floor_setup->data.t1.class_subclasses[j]) {
                    GET_VALIDATED_INDEX(floor_setup->data.t1.class_masterbook[j], 8, vc->codebook_count)

                    av_dlog(NULL, "   masterbook: %d \n", floor_setup->data.t1.class_masterbook[j]);
                }

                for (k = 0; k < (1 << floor_setup->data.t1.class_subclasses[j]); ++k) {
                    int16_t bits = get_bits(gb, 8) - 1;
                    if (bits != -1)
                        VALIDATE_INDEX(bits, vc->codebook_count)
                    floor_setup->data.t1.subclass_books[j][k] = bits;

                    av_dlog(NULL, "    book %d. : %d \n", k, floor_setup->data.t1.subclass_books[j][k]);
                }
            }

            floor_setup->data.t1.multiplier = get_bits(gb, 2) + 1;
            floor_setup->data.t1.x_list_dim = 2;

            for (j = 0; j < floor_setup->data.t1.partitions; ++j)
                floor_setup->data.t1.x_list_dim+=floor_setup->data.t1.class_dimensions[floor_setup->data.t1.partition_class[j]];

            floor_setup->data.t1.list = av_mallocz_array(floor_setup->data.t1.x_list_dim,
                                                   sizeof(*floor_setup->data.t1.list));
            if (!floor_setup->data.t1.list)
                return AVERROR(ENOMEM);

            rangebits = get_bits(gb, 4);
            rangemax = (1 << rangebits);
            if (rangemax > vc->blocksize[1] / 2) {
                av_log(vc->avctx, AV_LOG_ERROR,
                       "Floor value is too large for blocksize: %u (%"PRIu32")\n",
                       rangemax, vc->blocksize[1] / 2);
                return AVERROR_INVALIDDATA;
            }
            floor_setup->data.t1.list[0].x = 0;
            floor_setup->data.t1.list[1].x = rangemax;

            for (j = 0; j < floor_setup->data.t1.partitions; ++j) {
                for (k = 0; k < floor_setup->data.t1.class_dimensions[floor_setup->data.t1.partition_class[j]]; ++k, ++floor1_values) {
                    floor_setup->data.t1.list[floor1_values].x = get_bits(gb, rangebits);

                    av_dlog(NULL, " %u. floor1 Y coord. %d\n", floor1_values,
                            floor_setup->data.t1.list[floor1_values].x);
                }
            }

// Precalculate order of x coordinates - needed for decode
            if (ff_vorbis_ready_floor1_list(vc->avctx,
                                            floor_setup->data.t1.list,
                                            floor_setup->data.t1.x_list_dim)) {
                return AVERROR_INVALIDDATA;
            }
        } else if (floor_setup->floor_type == 0) {
            unsigned max_codebook_dim = 0;

            floor_setup->decode = vorbis_floor0_decode;

            floor_setup->data.t0.order          = get_bits(gb,  8);
            if (!floor_setup->data.t0.order) {
                av_log(vc->avctx, AV_LOG_ERROR, "Floor 0 order is 0.\n");
                return AVERROR_INVALIDDATA;
            }
            floor_setup->data.t0.rate           = get_bits(gb, 16);
            if (!floor_setup->data.t0.rate) {
                av_log(vc->avctx, AV_LOG_ERROR, "Floor 0 rate is 0.\n");
                return AVERROR_INVALIDDATA;
            }
            floor_setup->data.t0.bark_map_size  = get_bits(gb, 16);
            if (!floor_setup->data.t0.bark_map_size) {
                av_log(vc->avctx, AV_LOG_ERROR,
                       "Floor 0 bark map size is 0.\n");
                return AVERROR_INVALIDDATA;
            }
            floor_setup->data.t0.amplitude_bits = get_bits(gb,  6);
            floor_setup->data.t0.amplitude_offset = get_bits(gb, 8);
            floor_setup->data.t0.num_books        = get_bits(gb, 4) + 1;

            /* allocate mem for booklist */
            floor_setup->data.t0.book_list =
                av_malloc(floor_setup->data.t0.num_books);
            if (!floor_setup->data.t0.book_list)
                return AVERROR(ENOMEM);
            /* read book indexes */
            {
                int idx;
                unsigned book_idx;
                for (idx = 0; idx < floor_setup->data.t0.num_books; ++idx) {
                    GET_VALIDATED_INDEX(book_idx, 8, vc->codebook_count)
                    floor_setup->data.t0.book_list[idx] = book_idx;
                    if (vc->codebooks[book_idx].dimensions > max_codebook_dim)
                        max_codebook_dim = vc->codebooks[book_idx].dimensions;
                }
            }

            if ((ret = create_map(vc, i)) < 0)
                return ret;

            /* codebook dim is for padding if codebook dim doesn't *
             * divide order+1 then we need to read more data       */
            floor_setup->data.t0.lsp =
                av_malloc_array((floor_setup->data.t0.order + 1 + max_codebook_dim),
                                sizeof(*floor_setup->data.t0.lsp));
            if (!floor_setup->data.t0.lsp)
                return AVERROR(ENOMEM);

            /* debug output parsed headers */
            av_dlog(NULL, "floor0 order: %u\n", floor_setup->data.t0.order);
            av_dlog(NULL, "floor0 rate: %u\n", floor_setup->data.t0.rate);
            av_dlog(NULL, "floor0 bark map size: %u\n",
                    floor_setup->data.t0.bark_map_size);
            av_dlog(NULL, "floor0 amplitude bits: %u\n",
                    floor_setup->data.t0.amplitude_bits);
            av_dlog(NULL, "floor0 amplitude offset: %u\n",
                    floor_setup->data.t0.amplitude_offset);
            av_dlog(NULL, "floor0 number of books: %u\n",
                    floor_setup->data.t0.num_books);
            av_dlog(NULL, "floor0 book list pointer: %p\n",
                    floor_setup->data.t0.book_list);
            {
                int idx;
                for (idx = 0; idx < floor_setup->data.t0.num_books; ++idx) {
                    av_dlog(NULL, "  Book %d: %u\n", idx + 1,
                            floor_setup->data.t0.book_list[idx]);
                }
            }
        } else {
            av_log(vc->avctx, AV_LOG_ERROR, "Invalid floor type!\n");
            return AVERROR_INVALIDDATA;
        }
    }
    return 0;
}

// Process residues part

static int vorbis_parse_setup_hdr_residues(vorbis_context *vc)
{
    GetBitContext *gb = &vc->gb;
    unsigned i, j, k;

    vc->residue_count = get_bits(gb, 6)+1;
    vc->residues      = av_mallocz(vc->residue_count * sizeof(*vc->residues));
    if (!vc->residues)
        return AVERROR(ENOMEM);

    av_dlog(NULL, " There are %d residues. \n", vc->residue_count);

    for (i = 0; i < vc->residue_count; ++i) {
        vorbis_residue *res_setup = &vc->residues[i];
        uint8_t cascade[64];
        unsigned high_bits, low_bits;

        res_setup->type = get_bits(gb, 16);

        av_dlog(NULL, " %u. residue type %d\n", i, res_setup->type);

        res_setup->begin          = get_bits(gb, 24);
        res_setup->end            = get_bits(gb, 24);
        res_setup->partition_size = get_bits(gb, 24) + 1;
        /* Validations to prevent a buffer overflow later. */
        if (res_setup->begin>res_setup->end ||
            (res_setup->end-res_setup->begin) / res_setup->partition_size > FFMIN(V_MAX_PARTITIONS, 65535)) {
            av_log(vc->avctx, AV_LOG_ERROR,
                   "partition out of bounds: type, begin, end, size, blocksize: %"PRIu16", %"PRIu32", %"PRIu32", %u, %"PRIu32"\n",
                   res_setup->type, res_setup->begin, res_setup->end,
                   res_setup->partition_size, vc->blocksize[1] / 2);
            return AVERROR_INVALIDDATA;
        }

        res_setup->classifications = get_bits(gb, 6) + 1;
        GET_VALIDATED_INDEX(res_setup->classbook, 8, vc->codebook_count)

        res_setup->ptns_to_read =
            (res_setup->end - res_setup->begin) / res_setup->partition_size;
        res_setup->classifs = av_malloc_array(res_setup->ptns_to_read,
                                        vc->audio_channels *
                                        sizeof(*res_setup->classifs));
        if (!res_setup->classifs)
            return AVERROR(ENOMEM);

        av_dlog(NULL, "    begin %d end %d part.size %d classif.s %d classbook %d \n",
                res_setup->begin, res_setup->end, res_setup->partition_size,
                res_setup->classifications, res_setup->classbook);

        for (j = 0; j < res_setup->classifications; ++j) {
            high_bits = 0;
            low_bits  = get_bits(gb, 3);
            if (get_bits1(gb))
                high_bits = get_bits(gb, 5);
            cascade[j] = (high_bits << 3) + low_bits;

            av_dlog(NULL, "     %u class cascade depth: %d\n", j, ilog(cascade[j]));
        }

        res_setup->maxpass = 0;
        for (j = 0; j < res_setup->classifications; ++j) {
            for (k = 0; k < 8; ++k) {
                if (cascade[j]&(1 << k)) {
                    GET_VALIDATED_INDEX(res_setup->books[j][k], 8, vc->codebook_count)

                    av_dlog(NULL, "     %u class cascade depth %u book: %d\n",
                            j, k, res_setup->books[j][k]);

                    if (k>res_setup->maxpass)
                        res_setup->maxpass = k;
                } else {
                    res_setup->books[j][k] = -1;
                }
            }
        }
    }
    return 0;
}

// Process mappings part

static int vorbis_parse_setup_hdr_mappings(vorbis_context *vc)
{
    GetBitContext *gb = &vc->gb;
    unsigned i, j;

    vc->mapping_count = get_bits(gb, 6)+1;
    vc->mappings      = av_mallocz(vc->mapping_count * sizeof(*vc->mappings));
    if (!vc->mappings)
        return AVERROR(ENOMEM);

    av_dlog(NULL, " There are %d mappings. \n", vc->mapping_count);

    for (i = 0; i < vc->mapping_count; ++i) {
        vorbis_mapping *mapping_setup = &vc->mappings[i];

        if (get_bits(gb, 16)) {
            av_log(vc->avctx, AV_LOG_ERROR, "Other mappings than type 0 are not compliant with the Vorbis I specification. \n");
            return AVERROR_INVALIDDATA;
        }
        if (get_bits1(gb)) {
            mapping_setup->submaps = get_bits(gb, 4) + 1;
        } else {
            mapping_setup->submaps = 1;
        }

        if (get_bits1(gb)) {
            mapping_setup->coupling_steps = get_bits(gb, 8) + 1;
            mapping_setup->magnitude      = av_mallocz(mapping_setup->coupling_steps *
                                                       sizeof(*mapping_setup->magnitude));
            mapping_setup->angle          = av_mallocz(mapping_setup->coupling_steps *
                                                       sizeof(*mapping_setup->angle));
            if (!mapping_setup->angle || !mapping_setup->magnitude)
                return AVERROR(ENOMEM);

            for (j = 0; j < mapping_setup->coupling_steps; ++j) {
                GET_VALIDATED_INDEX(mapping_setup->magnitude[j], ilog(vc->audio_channels - 1), vc->audio_channels)
                GET_VALIDATED_INDEX(mapping_setup->angle[j],     ilog(vc->audio_channels - 1), vc->audio_channels)
            }
        } else {
            mapping_setup->coupling_steps = 0;
        }

        av_dlog(NULL, "   %u mapping coupling steps: %d\n",
                i, mapping_setup->coupling_steps);

        if (get_bits(gb, 2)) {
            av_log(vc->avctx, AV_LOG_ERROR, "%u. mapping setup data invalid.\n", i);
            return AVERROR_INVALIDDATA; // following spec.
        }

        if (mapping_setup->submaps>1) {
            mapping_setup->mux = av_mallocz_array(vc->audio_channels,
                                            sizeof(*mapping_setup->mux));
            if (!mapping_setup->mux)
                return AVERROR(ENOMEM);

            for (j = 0; j < vc->audio_channels; ++j)
                mapping_setup->mux[j] = get_bits(gb, 4);
        }

        for (j = 0; j < mapping_setup->submaps; ++j) {
            skip_bits(gb, 8); // FIXME check?
            GET_VALIDATED_INDEX(mapping_setup->submap_floor[j],   8, vc->floor_count)
            GET_VALIDATED_INDEX(mapping_setup->submap_residue[j], 8, vc->residue_count)

            av_dlog(NULL, "   %u mapping %u submap : floor %d, residue %d\n", i, j,
                    mapping_setup->submap_floor[j],
                    mapping_setup->submap_residue[j]);
        }
    }
    return 0;
}

// Process modes part

static int create_map(vorbis_context *vc, unsigned floor_number)
{
    vorbis_floor *floors = vc->floors;
    vorbis_floor0 *vf;
    int idx;
    int blockflag, n;
    int32_t *map;

    for (blockflag = 0; blockflag < 2; ++blockflag) {
        n = vc->blocksize[blockflag] / 2;
        floors[floor_number].data.t0.map[blockflag] =
            av_malloc_array(n + 1, sizeof(int32_t)); // n + sentinel
        if (!floors[floor_number].data.t0.map[blockflag])
            return AVERROR(ENOMEM);

        map =  floors[floor_number].data.t0.map[blockflag];
        vf  = &floors[floor_number].data.t0;

        for (idx = 0; idx < n; ++idx) {
            map[idx] = floor(BARK((vf->rate * idx) / (2.0f * n)) *
                             (vf->bark_map_size / BARK(vf->rate / 2.0f)));
            if (vf->bark_map_size-1 < map[idx])
                map[idx] = vf->bark_map_size - 1;
        }
        map[n] = -1;
        vf->map_size[blockflag] = n;
    }

    for (idx = 0; idx <= n; ++idx) {
        av_dlog(NULL, "floor0 map: map at pos %d is %d\n", idx, map[idx]);
    }

    return 0;
}

static int vorbis_parse_setup_hdr_modes(vorbis_context *vc)
{
    GetBitContext *gb = &vc->gb;
    unsigned i;

    vc->mode_count = get_bits(gb, 6) + 1;
    vc->modes      = av_mallocz(vc->mode_count * sizeof(*vc->modes));
    if (!vc->modes)
        return AVERROR(ENOMEM);

    av_dlog(NULL, " There are %d modes.\n", vc->mode_count);

    for (i = 0; i < vc->mode_count; ++i) {
        vorbis_mode *mode_setup = &vc->modes[i];

        mode_setup->blockflag     = get_bits1(gb);
        mode_setup->windowtype    = get_bits(gb, 16); //FIXME check
        mode_setup->transformtype = get_bits(gb, 16); //FIXME check
        GET_VALIDATED_INDEX(mode_setup->mapping, 8, vc->mapping_count);

        av_dlog(NULL, " %u mode: blockflag %d, windowtype %d, transformtype %d, mapping %d\n",
                i, mode_setup->blockflag, mode_setup->windowtype,
                mode_setup->transformtype, mode_setup->mapping);
    }
    return 0;
}

// Process the whole setup header using the functions above

static int vorbis_parse_setup_hdr(vorbis_context *vc)
{
    GetBitContext *gb = &vc->gb;
    int ret;

    if ((get_bits(gb, 8) != 'v') || (get_bits(gb, 8) != 'o') ||
        (get_bits(gb, 8) != 'r') || (get_bits(gb, 8) != 'b') ||
        (get_bits(gb, 8) != 'i') || (get_bits(gb, 8) != 's')) {
        av_log(vc->avctx, AV_LOG_ERROR, " Vorbis setup header packet corrupt (no vorbis signature). \n");
        return AVERROR_INVALIDDATA;
    }

    if ((ret = vorbis_parse_setup_hdr_codebooks(vc))) {
        av_log(vc->avctx, AV_LOG_ERROR, " Vorbis setup header packet corrupt (codebooks). \n");
        return ret;
    }
    if ((ret = vorbis_parse_setup_hdr_tdtransforms(vc))) {
        av_log(vc->avctx, AV_LOG_ERROR, " Vorbis setup header packet corrupt (time domain transforms). \n");
        return ret;
    }
    if ((ret = vorbis_parse_setup_hdr_floors(vc))) {
        av_log(vc->avctx, AV_LOG_ERROR, " Vorbis setup header packet corrupt (floors). \n");
        return ret;
    }
    if ((ret = vorbis_parse_setup_hdr_residues(vc))) {
        av_log(vc->avctx, AV_LOG_ERROR, " Vorbis setup header packet corrupt (residues). \n");
        return ret;
    }
    if ((ret = vorbis_parse_setup_hdr_mappings(vc))) {
        av_log(vc->avctx, AV_LOG_ERROR, " Vorbis setup header packet corrupt (mappings). \n");
        return ret;
    }
    if ((ret = vorbis_parse_setup_hdr_modes(vc))) {
        av_log(vc->avctx, AV_LOG_ERROR, " Vorbis setup header packet corrupt (modes). \n");
        return ret;
    }
    if (!get_bits1(gb)) {
        av_log(vc->avctx, AV_LOG_ERROR, " Vorbis setup header packet corrupt (framing flag). \n");
        return AVERROR_INVALIDDATA; // framing flag bit unset error
    }

    return 0;
}

// Process the identification header

static int vorbis_parse_id_hdr(vorbis_context *vc)
{
    GetBitContext *gb = &vc->gb;
    unsigned bl0, bl1;

    if ((get_bits(gb, 8) != 'v') || (get_bits(gb, 8) != 'o') ||
        (get_bits(gb, 8) != 'r') || (get_bits(gb, 8) != 'b') ||
        (get_bits(gb, 8) != 'i') || (get_bits(gb, 8) != 's')) {
        av_log(vc->avctx, AV_LOG_ERROR, " Vorbis id header packet corrupt (no vorbis signature). \n");
        return AVERROR_INVALIDDATA;
    }

    vc->version        = get_bits_long(gb, 32);    //FIXME check 0
    vc->audio_channels = get_bits(gb, 8);
    if (vc->audio_channels <= 0) {
        av_log(vc->avctx, AV_LOG_ERROR, "Invalid number of channels\n");
        return AVERROR_INVALIDDATA;
    }
    vc->audio_samplerate = get_bits_long(gb, 32);
    if (vc->audio_samplerate <= 0) {
        av_log(vc->avctx, AV_LOG_ERROR, "Invalid samplerate\n");
        return AVERROR_INVALIDDATA;
    }
    vc->bitrate_maximum = get_bits_long(gb, 32);
    vc->bitrate_nominal = get_bits_long(gb, 32);
    vc->bitrate_minimum = get_bits_long(gb, 32);
    bl0 = get_bits(gb, 4);
    bl1 = get_bits(gb, 4);
    if (bl0 > 13 || bl0 < 6 || bl1 > 13 || bl1 < 6 || bl1 < bl0) {
        av_log(vc->avctx, AV_LOG_ERROR, " Vorbis id header packet corrupt (illegal blocksize). \n");
        return AVERROR_INVALIDDATA;
    }
    vc->blocksize[0] = (1 << bl0);
    vc->blocksize[1] = (1 << bl1);
    vc->win[0] = ff_vorbis_vwin[bl0 - 6];
    vc->win[1] = ff_vorbis_vwin[bl1 - 6];

    if ((get_bits1(gb)) == 0) {
        av_log(vc->avctx, AV_LOG_ERROR, " Vorbis id header packet corrupt (framing flag not set). \n");
        return AVERROR_INVALIDDATA;
    }

    vc->channel_residues =  av_malloc_array(vc->blocksize[1]  / 2, vc->audio_channels * sizeof(*vc->channel_residues));
    vc->saved            =  av_mallocz_array(vc->blocksize[1] / 4, vc->audio_channels * sizeof(*vc->saved));
    if (!vc->channel_residues || !vc->saved)
        return AVERROR(ENOMEM);

    vc->previous_window  = -1;

    ff_mdct_init(&vc->mdct[0], bl0, 1, -1.0);
    ff_mdct_init(&vc->mdct[1], bl1, 1, -1.0);
    vc->fdsp = avpriv_float_dsp_alloc(vc->avctx->flags & CODEC_FLAG_BITEXACT);
    if (!vc->fdsp)
        return AVERROR(ENOMEM);

    av_dlog(NULL, " vorbis version %d \n audio_channels %d \n audio_samplerate %d \n bitrate_max %d \n bitrate_nom %d \n bitrate_min %d \n blk_0 %d blk_1 %d \n ",
            vc->version, vc->audio_channels, vc->audio_samplerate, vc->bitrate_maximum, vc->bitrate_nominal, vc->bitrate_minimum, vc->blocksize[0], vc->blocksize[1]);

/*
    BLK = vc->blocksize[0];
    for (i = 0; i < BLK / 2; ++i) {
        vc->win[0][i] = sin(0.5*3.14159265358*(sin(((float)i + 0.5) / (float)BLK*3.14159265358))*(sin(((float)i + 0.5) / (float)BLK*3.14159265358)));
    }
*/

    return 0;
}

// Process the extradata using the functions above (identification header, setup header)

static av_cold int vorbis_decode_init(AVCodecContext *avctx)
{
    vorbis_context *vc = avctx->priv_data;
    uint8_t *headers   = avctx->extradata;
    int headers_len    = avctx->extradata_size;
    const uint8_t *header_start[3];
    int header_len[3];
    GetBitContext *gb = &vc->gb;
    int hdr_type, ret;

    vc->avctx = avctx;
    ff_vorbisdsp_init(&vc->dsp);
    ff_fmt_convert_init(&vc->fmt_conv, avctx);

    avctx->sample_fmt = AV_SAMPLE_FMT_FLTP;

    if (!headers_len) {
        av_log(avctx, AV_LOG_ERROR, "Extradata missing.\n");
        return AVERROR_INVALIDDATA;
    }

    if ((ret = avpriv_split_xiph_headers(headers, headers_len, 30, header_start, header_len)) < 0) {
        av_log(avctx, AV_LOG_ERROR, "Extradata corrupt.\n");
        return ret;
    }

    init_get_bits(gb, header_start[0], header_len[0]*8);
    hdr_type = get_bits(gb, 8);
    if (hdr_type != 1) {
        av_log(avctx, AV_LOG_ERROR, "First header is not the id header.\n");
        return AVERROR_INVALIDDATA;
    }
    if ((ret = vorbis_parse_id_hdr(vc))) {
        av_log(avctx, AV_LOG_ERROR, "Id header corrupt.\n");
        vorbis_free(vc);
        return ret;
    }

    init_get_bits(gb, header_start[2], header_len[2]*8);
    hdr_type = get_bits(gb, 8);
    if (hdr_type != 5) {
        av_log(avctx, AV_LOG_ERROR, "Third header is not the setup header.\n");
        vorbis_free(vc);
        return AVERROR_INVALIDDATA;
    }
    if ((ret = vorbis_parse_setup_hdr(vc))) {
        av_log(avctx, AV_LOG_ERROR, "Setup header corrupt.\n");
        vorbis_free(vc);
        return ret;
    }

    if (vc->audio_channels > 8)
        avctx->channel_layout = 0;
    else
        avctx->channel_layout = ff_vorbis_channel_layouts[vc->audio_channels - 1];

    avctx->channels    = vc->audio_channels;
    avctx->sample_rate = vc->audio_samplerate;

    return 0;
}

// Decode audiopackets -------------------------------------------------

// Read and decode floor

static int vorbis_floor0_decode(vorbis_context *vc,
                                vorbis_floor_data *vfu, float *vec)
{
    vorbis_floor0 *vf = &vfu->t0;
    float *lsp = vf->lsp;
    unsigned amplitude, book_idx;
    unsigned blockflag = vc->modes[vc->mode_number].blockflag;

    if (!vf->amplitude_bits)
        return 1;

    amplitude = get_bits(&vc->gb, vf->amplitude_bits);
    if (amplitude > 0) {
        float last = 0;
        unsigned idx, lsp_len = 0;
        vorbis_codebook codebook;

        book_idx = get_bits(&vc->gb, ilog(vf->num_books));
        if (book_idx >= vf->num_books) {
            av_log(vc->avctx, AV_LOG_ERROR, "floor0 dec: booknumber too high!\n");
            book_idx =  0;
        }
        av_dlog(NULL, "floor0 dec: booknumber: %u\n", book_idx);
        codebook = vc->codebooks[vf->book_list[book_idx]];
        /* Invalid codebook! */
        if (!codebook.codevectors)
            return AVERROR_INVALIDDATA;

        while (lsp_len<vf->order) {
            int vec_off;

            av_dlog(NULL, "floor0 dec: book dimension: %d\n", codebook.dimensions);
            av_dlog(NULL, "floor0 dec: maximum depth: %d\n", codebook.maxdepth);
            /* read temp vector */
            vec_off = get_vlc2(&vc->gb, codebook.vlc.table,
                               codebook.nb_bits, codebook.maxdepth)
                      * codebook.dimensions;
            av_dlog(NULL, "floor0 dec: vector offset: %d\n", vec_off);
            /* copy each vector component and add last to it */
            for (idx = 0; idx < codebook.dimensions; ++idx)
                lsp[lsp_len+idx] = codebook.codevectors[vec_off+idx] + last;
            last = lsp[lsp_len+idx-1]; /* set last to last vector component */

            lsp_len += codebook.dimensions;
        }
        /* DEBUG: output lsp coeffs */
        {
            int idx;
            for (idx = 0; idx < lsp_len; ++idx)
                av_dlog(NULL, "floor0 dec: coeff at %d is %f\n", idx, lsp[idx]);
        }

        /* synthesize floor output vector */
        {
            int i;
            int order = vf->order;
            float wstep = M_PI / vf->bark_map_size;

            for (i = 0; i < order; i++)
                lsp[i] = 2.0f * cos(lsp[i]);

            av_dlog(NULL, "floor0 synth: map_size = %"PRIu32"; m = %d; wstep = %f\n",
                    vf->map_size[blockflag], order, wstep);

            i = 0;
            while (i < vf->map_size[blockflag]) {
                int j, iter_cond = vf->map[blockflag][i];
                float p = 0.5f;
                float q = 0.5f;
                float two_cos_w = 2.0f * cos(wstep * iter_cond); // needed all times

                /* similar part for the q and p products */
                for (j = 0; j + 1 < order; j += 2) {
                    q *= lsp[j]     - two_cos_w;
                    p *= lsp[j + 1] - two_cos_w;
                }
                if (j == order) { // even order
                    p *= p * (2.0f - two_cos_w);
                    q *= q * (2.0f + two_cos_w);
                } else { // odd order
                    q *= two_cos_w-lsp[j]; // one more time for q

                    /* final step and square */
                    p *= p * (4.f - two_cos_w * two_cos_w);
                    q *= q;
                }

                /* calculate linear floor value */
                q = exp((((amplitude*vf->amplitude_offset) /
                          (((1 << vf->amplitude_bits) - 1) * sqrt(p + q)))
                         - vf->amplitude_offset) * .11512925f);

                /* fill vector */
                do {
                    vec[i] = q; ++i;
                } while (vf->map[blockflag][i] == iter_cond);
            }
        }
    } else {
        /* this channel is unused */
        return 1;
    }

    av_dlog(NULL, " Floor0 decoded\n");

    return 0;
}

static int vorbis_floor1_decode(vorbis_context *vc,
                                vorbis_floor_data *vfu, float *vec)
{
    vorbis_floor1 *vf = &vfu->t1;
    GetBitContext *gb = &vc->gb;
    uint16_t range_v[4] = { 256, 128, 86, 64 };
    unsigned range = range_v[vf->multiplier - 1];
    uint16_t floor1_Y[258];
    uint16_t floor1_Y_final[258];
    int floor1_flag[258];
    unsigned partition_class, cdim, cbits, csub, cval, offset, i, j;
    int book, adx, ady, dy, off, predicted, err;


    if (!get_bits1(gb)) // silence
        return 1;

// Read values (or differences) for the floor's points

    floor1_Y[0] = get_bits(gb, ilog(range - 1));
    floor1_Y[1] = get_bits(gb, ilog(range - 1));

    av_dlog(NULL, "floor 0 Y %d floor 1 Y %d \n", floor1_Y[0], floor1_Y[1]);

    offset = 2;
    for (i = 0; i < vf->partitions; ++i) {
        partition_class = vf->partition_class[i];
        cdim   = vf->class_dimensions[partition_class];
        cbits  = vf->class_subclasses[partition_class];
        csub = (1 << cbits) - 1;
        cval = 0;

        av_dlog(NULL, "Cbits %u\n", cbits);

        if (cbits) // this reads all subclasses for this partition's class
            cval = get_vlc2(gb, vc->codebooks[vf->class_masterbook[partition_class]].vlc.table,
                            vc->codebooks[vf->class_masterbook[partition_class]].nb_bits, 3);

        for (j = 0; j < cdim; ++j) {
            book = vf->subclass_books[partition_class][cval & csub];

            av_dlog(NULL, "book %d Cbits %u cval %u  bits:%d\n",
                    book, cbits, cval, get_bits_count(gb));

            cval = cval >> cbits;
            if (book > -1) {
                int v = get_vlc2(gb, vc->codebooks[book].vlc.table,
                                 vc->codebooks[book].nb_bits, 3);
                if (v < 0)
                    return AVERROR_INVALIDDATA;
                floor1_Y[offset+j] = v;
            } else {
                floor1_Y[offset+j] = 0;
            }

            av_dlog(NULL, " floor(%d) = %d \n",
                    vf->list[offset+j].x, floor1_Y[offset+j]);
        }
        offset+=cdim;
    }

// Amplitude calculation from the differences

    floor1_flag[0] = 1;
    floor1_flag[1] = 1;
    floor1_Y_final[0] = floor1_Y[0];
    floor1_Y_final[1] = floor1_Y[1];

    for (i = 2; i < vf->x_list_dim; ++i) {
        unsigned val, highroom, lowroom, room, high_neigh_offs, low_neigh_offs;

        low_neigh_offs  = vf->list[i].low;
        high_neigh_offs = vf->list[i].high;
        dy  = floor1_Y_final[high_neigh_offs] - floor1_Y_final[low_neigh_offs];  // render_point begin
        adx = vf->list[high_neigh_offs].x - vf->list[low_neigh_offs].x;
        ady = FFABS(dy);
        err = ady * (vf->list[i].x - vf->list[low_neigh_offs].x);
        off = err / adx;
        if (dy < 0) {
            predicted = floor1_Y_final[low_neigh_offs] - off;
        } else {
            predicted = floor1_Y_final[low_neigh_offs] + off;
        } // render_point end

        val = floor1_Y[i];
        highroom = range-predicted;
        lowroom  = predicted;
        if (highroom < lowroom) {
            room = highroom * 2;
        } else {
            room = lowroom * 2;   // SPEC misspelling
        }
        if (val) {
            floor1_flag[low_neigh_offs]  = 1;
            floor1_flag[high_neigh_offs] = 1;
            floor1_flag[i]               = 1;
            if (val >= room) {
                if (highroom > lowroom) {
                    floor1_Y_final[i] = av_clip_uint16(val - lowroom + predicted);
                } else {
                    floor1_Y_final[i] = av_clip_uint16(predicted - val + highroom - 1);
                }
            } else {
                if (val & 1) {
                    floor1_Y_final[i] = av_clip_uint16(predicted - (val + 1) / 2);
                } else {
                    floor1_Y_final[i] = av_clip_uint16(predicted + val / 2);
                }
            }
        } else {
            floor1_flag[i]    = 0;
            floor1_Y_final[i] = av_clip_uint16(predicted);
        }

        av_dlog(NULL, " Decoded floor(%d) = %u / val %u\n",
                vf->list[i].x, floor1_Y_final[i], val);
    }

// Curve synth - connect the calculated dots and convert from dB scale FIXME optimize ?

    ff_vorbis_floor1_render_list(vf->list, vf->x_list_dim, floor1_Y_final, floor1_flag, vf->multiplier, vec, vf->list[1].x);

    av_dlog(NULL, " Floor decoded\n");

    return 0;
}

static av_always_inline int setup_classifs(vorbis_context *vc,
                                           vorbis_residue *vr,
                                           uint8_t *do_not_decode,
                                           unsigned ch_used,
                                           int partition_count,
                                           int ptns_to_read
                                          )
{
    int p, j, i;
    unsigned c_p_c         = vc->codebooks[vr->classbook].dimensions;
    unsigned inverse_class = ff_inverse[vr->classifications];
    unsigned temp, temp2;
    for (p = 0, j = 0; j < ch_used; ++j) {
        if (!do_not_decode[j]) {
            temp = get_vlc2(&vc->gb, vc->codebooks[vr->classbook].vlc.table,
                                     vc->codebooks[vr->classbook].nb_bits, 3);

            av_dlog(NULL, "Classword: %u\n", temp);

            if ((int)temp < 0)
                return temp;

            av_assert0(vr->classifications > 1); //needed for inverse[]

            if (temp <= 65536) {
                for (i = partition_count + c_p_c - 1; i >= partition_count; i--) {
                    temp2 = (((uint64_t)temp) * inverse_class) >> 32;

                    if (i < ptns_to_read)
                        vr->classifs[p + i] = temp - temp2 * vr->classifications;
                    temp = temp2;
                }
            } else {
                for (i = partition_count + c_p_c - 1; i >= partition_count; i--) {
                    temp2 = temp / vr->classifications;

                    if (i < ptns_to_read)
                        vr->classifs[p + i] = temp - temp2 * vr->classifications;
                    temp = temp2;
                }
            }
        }
        p += ptns_to_read;
    }
    return 0;
}
// Read and decode residue

static av_always_inline int vorbis_residue_decode_internal(vorbis_context *vc,
                                                           vorbis_residue *vr,
                                                           unsigned ch,
                                                           uint8_t *do_not_decode,
                                                           float *vec,
                                                           unsigned vlen,
                                                           unsigned ch_left,
                                                           int vr_type)
{
    GetBitContext *gb = &vc->gb;
    unsigned c_p_c        = vc->codebooks[vr->classbook].dimensions;
    uint8_t *classifs = vr->classifs;
    unsigned pass, ch_used, i, j, k, l;
    unsigned max_output = (ch - 1) * vlen;
    int ptns_to_read = vr->ptns_to_read;
    int libvorbis_bug = 0;

    if (vr_type == 2) {
        for (j = 1; j < ch; ++j)
            do_not_decode[0] &= do_not_decode[j];  // FIXME - clobbering input
        if (do_not_decode[0])
            return 0;
        ch_used = 1;
        max_output += vr->end / ch;
    } else {
        ch_used = ch;
        max_output += vr->end;
    }

    if (max_output > ch_left * vlen) {
        if (max_output <= ch_left * vlen + vr->partition_size*ch_used/ch) {
            ptns_to_read--;
            libvorbis_bug = 1;
        } else {
            av_log(vc->avctx, AV_LOG_ERROR, "Insufficient output buffer\n");
            return AVERROR_INVALIDDATA;
        }
    }

    av_dlog(NULL, " residue type 0/1/2 decode begin, ch: %d  cpc %d  \n", ch, c_p_c);

    for (pass = 0; pass <= vr->maxpass; ++pass) { // FIXME OPTIMIZE?
        int voffset, partition_count, j_times_ptns_to_read;

        voffset = vr->begin;
        for (partition_count = 0; partition_count < ptns_to_read;) {  // SPEC        error
            if (!pass) {
                int ret;
                if ((ret = setup_classifs(vc, vr, do_not_decode, ch_used, partition_count, ptns_to_read)) < 0)
                    return ret;
            }
            for (i = 0; (i < c_p_c) && (partition_count < ptns_to_read); ++i) {
                for (j_times_ptns_to_read = 0, j = 0; j < ch_used; ++j) {
                    unsigned voffs;

                    if (!do_not_decode[j]) {
                        unsigned vqclass = classifs[j_times_ptns_to_read + partition_count];
                        int vqbook  = vr->books[vqclass][pass];

                        if (vqbook >= 0 && vc->codebooks[vqbook].codevectors) {
                            unsigned coffs;
                            unsigned dim  = vc->codebooks[vqbook].dimensions;
                            unsigned step = FASTDIV(vr->partition_size << 1, dim << 1);
                            vorbis_codebook codebook = vc->codebooks[vqbook];

                            if (vr_type == 0) {

                                voffs = voffset+j*vlen;
                                for (k = 0; k < step; ++k) {
                                    coffs = get_vlc2(gb, codebook.vlc.table, codebook.nb_bits, 3) * dim;
                                    for (l = 0; l < dim; ++l)
                                        vec[voffs + k + l * step] += codebook.codevectors[coffs + l];
                                }
                            } else if (vr_type == 1) {
                                voffs = voffset + j * vlen;
                                for (k = 0; k < step; ++k) {
                                    coffs = get_vlc2(gb, codebook.vlc.table, codebook.nb_bits, 3) * dim;
                                    for (l = 0; l < dim; ++l, ++voffs) {
                                        vec[voffs]+=codebook.codevectors[coffs+l];

                                        av_dlog(NULL, " pass %d offs: %d curr: %f change: %f cv offs.: %d  \n",
                                                pass, voffs, vec[voffs], codebook.codevectors[coffs+l], coffs);
                                    }
                                }
                            } else if (vr_type == 2 && ch == 2 && (voffset & 1) == 0 && (dim & 1) == 0) { // most frequent case optimized
                                voffs = voffset >> 1;

                                if (dim == 2) {
                                    for (k = 0; k < step; ++k) {
                                        coffs = get_vlc2(gb, codebook.vlc.table, codebook.nb_bits, 3) * 2;
                                        vec[voffs + k       ] += codebook.codevectors[coffs    ];
                                        vec[voffs + k + vlen] += codebook.codevectors[coffs + 1];
                                    }
                                } else if (dim == 4) {
                                    for (k = 0; k < step; ++k, voffs += 2) {
                                        coffs = get_vlc2(gb, codebook.vlc.table, codebook.nb_bits, 3) * 4;
                                        vec[voffs           ] += codebook.codevectors[coffs    ];
                                        vec[voffs + 1       ] += codebook.codevectors[coffs + 2];
                                        vec[voffs + vlen    ] += codebook.codevectors[coffs + 1];
                                        vec[voffs + vlen + 1] += codebook.codevectors[coffs + 3];
                                    }
                                } else
                                for (k = 0; k < step; ++k) {
                                    coffs = get_vlc2(gb, codebook.vlc.table, codebook.nb_bits, 3) * dim;
                                    for (l = 0; l < dim; l += 2, voffs++) {
                                        vec[voffs       ] += codebook.codevectors[coffs + l    ];
                                        vec[voffs + vlen] += codebook.codevectors[coffs + l + 1];

                                        av_dlog(NULL, " pass %d offs: %d curr: %f change: %f cv offs.: %d+%d  \n",
                                                pass, voffset / ch + (voffs % ch) * vlen,
                                                vec[voffset / ch + (voffs % ch) * vlen],
                                                codebook.codevectors[coffs + l], coffs, l);
                                    }
                                }

                            } else if (vr_type == 2) {
                                unsigned voffs_div = FASTDIV(voffset << 1, ch <<1);
                                unsigned voffs_mod = voffset - voffs_div * ch;

                                for (k = 0; k < step; ++k) {
                                    coffs = get_vlc2(gb, codebook.vlc.table, codebook.nb_bits, 3) * dim;
                                    for (l = 0; l < dim; ++l) {
                                        vec[voffs_div + voffs_mod * vlen] +=
                                            codebook.codevectors[coffs + l];

                                        av_dlog(NULL, " pass %d offs: %d curr: %f change: %f cv offs.: %d+%d  \n",
                                                pass, voffs_div + voffs_mod * vlen,
                                                vec[voffs_div + voffs_mod * vlen],
                                                codebook.codevectors[coffs + l], coffs, l);

                                        if (++voffs_mod == ch) {
                                            voffs_div++;
                                            voffs_mod = 0;
                                        }
                                    }
                                }
                            }
                        }
                    }
                    j_times_ptns_to_read += ptns_to_read;
                }
                ++partition_count;
                voffset += vr->partition_size;
            }
        }
        if (libvorbis_bug && !pass) {
            for (j = 0; j < ch_used; ++j) {
                if (!do_not_decode[j]) {
                    get_vlc2(&vc->gb, vc->codebooks[vr->classbook].vlc.table,
                                vc->codebooks[vr->classbook].nb_bits, 3);
                }
            }
        }
    }
    return 0;
}

static inline int vorbis_residue_decode(vorbis_context *vc, vorbis_residue *vr,
                                        unsigned ch,
                                        uint8_t *do_not_decode,
                                        float *vec, unsigned vlen,
                                        unsigned ch_left)
{
    if (vr->type == 2)
        return vorbis_residue_decode_internal(vc, vr, ch, do_not_decode, vec, vlen, ch_left, 2);
    else if (vr->type == 1)
        return vorbis_residue_decode_internal(vc, vr, ch, do_not_decode, vec, vlen, ch_left, 1);
    else if (vr->type == 0)
        return vorbis_residue_decode_internal(vc, vr, ch, do_not_decode, vec, vlen, ch_left, 0);
    else {
        av_log(vc->avctx, AV_LOG_ERROR, " Invalid residue type while residue decode?! \n");
        return AVERROR_INVALIDDATA;
    }
}

void ff_vorbis_inverse_coupling(float *mag, float *ang, intptr_t blocksize)
{
    int i;
    for (i = 0;  i < blocksize;  i++) {
        if (mag[i] > 0.0) {
            if (ang[i] > 0.0) {
                ang[i] = mag[i] - ang[i];
            } else {
                float temp = ang[i];
                ang[i]     = mag[i];
                mag[i]    += temp;
            }
        } else {
            if (ang[i] > 0.0) {
                ang[i] += mag[i];
            } else {
                float temp = ang[i];
                ang[i]     = mag[i];
                mag[i]    -= temp;
            }
        }
    }
}

// Decode the audio packet using the functions above

static int vorbis_parse_audio_packet(vorbis_context *vc, float **floor_ptr)
{
    GetBitContext *gb = &vc->gb;
    FFTContext *mdct;
    int previous_window = vc->previous_window;
    unsigned mode_number, blockflag, blocksize;
    int i, j;
    uint8_t no_residue[255];
    uint8_t do_not_decode[255];
    vorbis_mapping *mapping;
    float *ch_res_ptr   = vc->channel_residues;
    uint8_t res_chan[255];
    unsigned res_num = 0;
    int retlen  = 0;
    unsigned ch_left = vc->audio_channels;
    unsigned vlen;

    if (get_bits1(gb)) {
        av_log(vc->avctx, AV_LOG_ERROR, "Not a Vorbis I audio packet.\n");
        return AVERROR_INVALIDDATA; // packet type not audio
    }

    if (vc->mode_count == 1) {
        mode_number = 0;
    } else {
        GET_VALIDATED_INDEX(mode_number, ilog(vc->mode_count-1), vc->mode_count)
    }
    vc->mode_number = mode_number;
    mapping = &vc->mappings[vc->modes[mode_number].mapping];

    av_dlog(NULL, " Mode number: %u , mapping: %d , blocktype %d\n", mode_number,
            vc->modes[mode_number].mapping, vc->modes[mode_number].blockflag);

    blockflag = vc->modes[mode_number].blockflag;
    blocksize = vc->blocksize[blockflag];
    vlen = blocksize / 2;
    if (blockflag) {
        int code = get_bits(gb, 2);
        if (previous_window < 0)
            previous_window = code>>1;
    } else if (previous_window < 0)
        previous_window = 0;

    memset(ch_res_ptr,   0, sizeof(float) * vc->audio_channels * vlen); //FIXME can this be removed ?
    for (i = 0; i < vc->audio_channels; ++i)
        memset(floor_ptr[i], 0, vlen * sizeof(floor_ptr[0][0])); //FIXME can this be removed ?

// Decode floor

    for (i = 0; i < vc->audio_channels; ++i) {
        vorbis_floor *floor;
        int ret;
        if (mapping->submaps > 1) {
            floor = &vc->floors[mapping->submap_floor[mapping->mux[i]]];
        } else {
            floor = &vc->floors[mapping->submap_floor[0]];
        }

        ret = floor->decode(vc, &floor->data, floor_ptr[i]);

        if (ret < 0) {
            av_log(vc->avctx, AV_LOG_ERROR, "Invalid codebook in vorbis_floor_decode.\n");
            return AVERROR_INVALIDDATA;
        }
        no_residue[i] = ret;
    }

// Nonzero vector propagate

    for (i = mapping->coupling_steps - 1; i >= 0; --i) {
        if (!(no_residue[mapping->magnitude[i]] & no_residue[mapping->angle[i]])) {
            no_residue[mapping->magnitude[i]] = 0;
            no_residue[mapping->angle[i]]     = 0;
        }
    }

// Decode residue

    for (i = 0; i < mapping->submaps; ++i) {
        vorbis_residue *residue;
        unsigned ch = 0;
        int ret;

        for (j = 0; j < vc->audio_channels; ++j) {
            if ((mapping->submaps == 1) || (i == mapping->mux[j])) {
                res_chan[j] = res_num;
                if (no_residue[j]) {
                    do_not_decode[ch] = 1;
                } else {
                    do_not_decode[ch] = 0;
                }
                ++ch;
                ++res_num;
            }
        }
        residue = &vc->residues[mapping->submap_residue[i]];
        if (ch_left < ch) {
            av_log(vc->avctx, AV_LOG_ERROR, "Too many channels in vorbis_floor_decode.\n");
            return AVERROR_INVALIDDATA;
        }
        if (ch) {
            ret = vorbis_residue_decode(vc, residue, ch, do_not_decode, ch_res_ptr, vlen, ch_left);
            if (ret < 0)
                return ret;
        }

        ch_res_ptr += ch * vlen;
        ch_left -= ch;
    }

    if (ch_left > 0)
        return AVERROR_INVALIDDATA;

// Inverse coupling

    for (i = mapping->coupling_steps - 1; i >= 0; --i) { //warning: i has to be signed
        float *mag, *ang;

        mag = vc->channel_residues+res_chan[mapping->magnitude[i]] * blocksize / 2;
        ang = vc->channel_residues+res_chan[mapping->angle[i]]     * blocksize / 2;
        vc->dsp.vorbis_inverse_coupling(mag, ang, blocksize / 2);
    }

// Dotproduct, MDCT

    mdct = &vc->mdct[blockflag];

    for (j = vc->audio_channels-1;j >= 0; j--) {
        ch_res_ptr   = vc->channel_residues + res_chan[j] * blocksize / 2;
        vc->fdsp->vector_fmul(floor_ptr[j], floor_ptr[j], ch_res_ptr, blocksize / 2);
        mdct->imdct_half(mdct, ch_res_ptr, floor_ptr[j]);
    }

// Overlap/add, save data for next overlapping

    retlen = (blocksize + vc->blocksize[previous_window]) / 4;
    for (j = 0; j < vc->audio_channels; j++) {
        unsigned bs0 = vc->blocksize[0];
        unsigned bs1 = vc->blocksize[1];
        float *residue    = vc->channel_residues + res_chan[j] * blocksize / 2;
        float *saved      = vc->saved + j * bs1 / 4;
        float *ret        = floor_ptr[j];
        float *buf        = residue;
        const float *win  = vc->win[blockflag & previous_window];

        if (blockflag == previous_window) {
            vc->fdsp->vector_fmul_window(ret, saved, buf, win, blocksize / 4);
        } else if (blockflag > previous_window) {
            vc->fdsp->vector_fmul_window(ret, saved, buf, win, bs0 / 4);
            memcpy(ret+bs0/2, buf+bs0/4, ((bs1-bs0)/4) * sizeof(float));
        } else {
            memcpy(ret, saved, ((bs1 - bs0) / 4) * sizeof(float));
            vc->fdsp->vector_fmul_window(ret + (bs1 - bs0) / 4, saved + (bs1 - bs0) / 4, buf, win, bs0 / 4);
        }
        memcpy(saved, buf + blocksize / 4, blocksize / 4 * sizeof(float));
    }

    vc->previous_window = blockflag;
    return retlen;
}

// Return the decoded audio packet through the standard api

static int vorbis_decode_frame(AVCodecContext *avctx, void *data,
                               int *got_frame_ptr, AVPacket *avpkt)
{
    const uint8_t *buf = avpkt->data;
    int buf_size       = avpkt->size;
    vorbis_context *vc = avctx->priv_data;
    AVFrame *frame     = data;
    GetBitContext *gb = &vc->gb;
    float *channel_ptrs[255];
    int i, len, ret;

    av_dlog(NULL, "packet length %d \n", buf_size);

    if (*buf == 1 && buf_size > 7) {
        init_get_bits(gb, buf+1, buf_size*8 - 8);
        vorbis_free(vc);
        if ((ret = vorbis_parse_id_hdr(vc))) {
            av_log(avctx, AV_LOG_ERROR, "Id header corrupt.\n");
            vorbis_free(vc);
            return ret;
        }

        if (vc->audio_channels > 8)
            avctx->channel_layout = 0;
        else
            avctx->channel_layout = ff_vorbis_channel_layouts[vc->audio_channels - 1];

        avctx->channels    = vc->audio_channels;
        avctx->sample_rate = vc->audio_samplerate;
        return buf_size;
    }

    if (*buf == 3 && buf_size > 7) {
        av_log(avctx, AV_LOG_DEBUG, "Ignoring comment header\n");
        return buf_size;
    }

    if (*buf == 5 && buf_size > 7 && vc->channel_residues && !vc->modes) {
        init_get_bits(gb, buf+1, buf_size*8 - 8);
        if ((ret = vorbis_parse_setup_hdr(vc))) {
            av_log(avctx, AV_LOG_ERROR, "Setup header corrupt.\n");
            vorbis_free(vc);
            return ret;
        }
        return buf_size;
    }

    if (!vc->channel_residues || !vc->modes) {
        av_log(avctx, AV_LOG_ERROR, "Data packet before valid headers\n");
        return AVERROR_INVALIDDATA;
    }

    /* get output buffer */
    frame->nb_samples = vc->blocksize[1] / 2;
    if ((ret = ff_get_buffer(avctx, frame, 0)) < 0)
        return ret;

    if (vc->audio_channels > 8) {
        for (i = 0; i < vc->audio_channels; i++)
            channel_ptrs[i] = (float *)frame->extended_data[i];
    } else {
        for (i = 0; i < vc->audio_channels; i++) {
            int ch = ff_vorbis_channel_layout_offsets[vc->audio_channels - 1][i];
            channel_ptrs[ch] = (float *)frame->extended_data[i];
        }
    }

    init_get_bits(gb, buf, buf_size*8);

    if ((len = vorbis_parse_audio_packet(vc, channel_ptrs)) <= 0)
        return len;

    if (!vc->first_frame) {
        vc->first_frame = 1;
        *got_frame_ptr = 0;
        av_frame_unref(frame);
        return buf_size;
    }

    av_dlog(NULL, "parsed %d bytes %d bits, returned %d samples (*ch*bits) \n",
            get_bits_count(gb) / 8, get_bits_count(gb) % 8, len);

    frame->nb_samples = len;
    *got_frame_ptr    = 1;

    return buf_size;
}

// Close decoder

static av_cold int vorbis_decode_close(AVCodecContext *avctx)
{
    vorbis_context *vc = avctx->priv_data;

    vorbis_free(vc);

    return 0;
}

static av_cold void vorbis_decode_flush(AVCodecContext *avctx)
{
    vorbis_context *vc = avctx->priv_data;

    if (vc->saved) {
        memset(vc->saved, 0, (vc->blocksize[1] / 4) * vc->audio_channels *
                             sizeof(*vc->saved));
    }
    vc->previous_window = -1;
    vc->first_frame = 0;
}

AVCodec ff_vorbis_decoder = {
    .name            = "vorbis",
    .long_name       = NULL_IF_CONFIG_SMALL("Vorbis"),
    .type            = AVMEDIA_TYPE_AUDIO,
    .id              = AV_CODEC_ID_VORBIS,
    .priv_data_size  = sizeof(vorbis_context),
    .init            = vorbis_decode_init,
    .close           = vorbis_decode_close,
    .decode          = vorbis_decode_frame,
    .flush           = vorbis_decode_flush,
    .capabilities    = CODEC_CAP_DR1,
    .channel_layouts = ff_vorbis_channel_layouts,
    .sample_fmts     = (const enum AVSampleFormat[]) { AV_SAMPLE_FMT_FLTP,
                                                       AV_SAMPLE_FMT_NONE },
};<|MERGE_RESOLUTION|>--- conflicted
+++ resolved
@@ -379,22 +379,15 @@
             }
 
 // Weed out unused vlcs and build codevector vector
-<<<<<<< HEAD
-            codebook_setup->codevectors = used_entries ? av_mallocz_array(used_entries,
-                                                                    codebook_setup->dimensions *
-                                                                    sizeof(*codebook_setup->codevectors))
-                                                       : NULL;
-=======
             if (used_entries) {
                 codebook_setup->codevectors =
-                    av_mallocz(used_entries * codebook_setup->dimensions *
+                    av_mallocz_array(used_entries, codebook_setup->dimensions *
                                sizeof(*codebook_setup->codevectors));
                 if (!codebook_setup->codevectors)
                     return AVERROR(ENOMEM);
             } else
                 codebook_setup->codevectors = NULL;
 
->>>>>>> 31dc73e9
             for (j = 0, i = 0; i < entries; ++i) {
                 unsigned dim = codebook_setup->dimensions;
 
