/**
 * @file
 * Vorbis I decoder
 * @author Denes Balatoni  ( dbalatoni programozo hu )
 *
 * This file is part of FFmpeg.
 *
 * FFmpeg is free software; you can redistribute it and/or
 * modify it under the terms of the GNU Lesser General Public
 * License as published by the Free Software Foundation; either
 * version 2.1 of the License, or (at your option) any later version.
 *
 * FFmpeg is distributed in the hope that it will be useful,
 * but WITHOUT ANY WARRANTY; without even the implied warranty of
 * MERCHANTABILITY or FITNESS FOR A PARTICULAR PURPOSE.  See the GNU
 * Lesser General Public License for more details.
 *
 * You should have received a copy of the GNU Lesser General Public
 * License along with FFmpeg; if not, write to the Free Software
 * Foundation, Inc., 51 Franklin Street, Fifth Floor, Boston, MA 02110-1301 USA
 */

/**
 * @file
 * Vorbis I decoder
 * @author Denes Balatoni  ( dbalatoni programozo hu )
 */

#include <inttypes.h>
#include <math.h>

#define BITSTREAM_READER_LE
#include "avcodec.h"
#include "get_bits.h"
#include "dsputil.h"
#include "fft.h"
#include "fmtconvert.h"

#include "vorbis.h"
#include "xiph.h"

#define V_NB_BITS 8
#define V_NB_BITS2 11
#define V_MAX_VLCS (1 << 16)
#define V_MAX_PARTITIONS (1 << 20)

#undef NDEBUG
#include <assert.h>

typedef struct {
    uint8_t      dimensions;
    uint8_t      lookup_type;
    uint8_t      maxdepth;
    VLC          vlc;
    float       *codevectors;
    unsigned int nb_bits;
} vorbis_codebook;

typedef union  vorbis_floor_u  vorbis_floor_data;
typedef struct vorbis_floor0_s vorbis_floor0;
typedef struct vorbis_floor1_s vorbis_floor1;
struct vorbis_context_s;
typedef
int (* vorbis_floor_decode_func)
    (struct vorbis_context_s *, vorbis_floor_data *, float *);
typedef struct {
    uint8_t floor_type;
    vorbis_floor_decode_func decode;
    union vorbis_floor_u {
        struct vorbis_floor0_s {
            uint8_t       order;
            uint16_t      rate;
            uint16_t      bark_map_size;
            int32_t      *map[2];
            uint32_t      map_size[2];
            uint8_t       amplitude_bits;
            uint8_t       amplitude_offset;
            uint8_t       num_books;
            uint8_t      *book_list;
            float        *lsp;
        } t0;
        struct vorbis_floor1_s {
            uint8_t       partitions;
            uint8_t       partition_class[32];
            uint8_t       class_dimensions[16];
            uint8_t       class_subclasses[16];
            uint8_t       class_masterbook[16];
            int16_t       subclass_books[16][8];
            uint8_t       multiplier;
            uint16_t      x_list_dim;
            vorbis_floor1_entry *list;
        } t1;
    } data;
} vorbis_floor;

typedef struct {
    uint16_t      type;
    uint32_t      begin;
    uint32_t      end;
    unsigned      partition_size;
    uint8_t       classifications;
    uint8_t       classbook;
    int16_t       books[64][8];
    uint8_t       maxpass;
    uint16_t      ptns_to_read;
    uint8_t      *classifs;
} vorbis_residue;

typedef struct {
    uint8_t       submaps;
    uint16_t      coupling_steps;
    uint8_t      *magnitude;
    uint8_t      *angle;
    uint8_t      *mux;
    uint8_t       submap_floor[16];
    uint8_t       submap_residue[16];
} vorbis_mapping;

typedef struct {
    uint8_t       blockflag;
    uint16_t      windowtype;
    uint16_t      transformtype;
    uint8_t       mapping;
} vorbis_mode;

typedef struct vorbis_context_s {
    AVCodecContext *avccontext;
    AVFrame frame;
    GetBitContext gb;
    DSPContext dsp;
    FmtConvertContext fmt_conv;

    FFTContext mdct[2];
    uint8_t       first_frame;
    uint32_t      version;
    uint8_t       audio_channels;
    uint32_t      audio_samplerate;
    uint32_t      bitrate_maximum;
    uint32_t      bitrate_nominal;
    uint32_t      bitrate_minimum;
    uint32_t      blocksize[2];
    const float  *win[2];
    uint16_t      codebook_count;
    vorbis_codebook *codebooks;
    uint8_t       floor_count;
    vorbis_floor *floors;
    uint8_t       residue_count;
    vorbis_residue *residues;
    uint8_t       mapping_count;
    vorbis_mapping *mappings;
    uint8_t       mode_count;
    vorbis_mode  *modes;
    uint8_t       mode_number; // mode number for the current packet
    uint8_t       previous_window;
    float        *channel_residues;
    float        *channel_floors;
    float        *saved;
    float         scale_bias; // for float->int conversion
} vorbis_context;

/* Helper functions */

#define BARK(x) \
    (13.1f * atan(0.00074f * (x)) + 2.24f * atan(1.85e-8f * (x) * (x)) + 1e-4f * (x))

static const char idx_err_str[] = "Index value %d out of range (0 - %d) for %s at %s:%i\n";
#define VALIDATE_INDEX(idx, limit) \
    if (idx >= limit) {\
        av_log(vc->avccontext, AV_LOG_ERROR,\
               idx_err_str,\
               (int)(idx), (int)(limit - 1), #idx, __FILE__, __LINE__);\
        return AVERROR_INVALIDDATA;\
    }
#define GET_VALIDATED_INDEX(idx, bits, limit) \
    {\
        idx = get_bits(gb, bits);\
        VALIDATE_INDEX(idx, limit)\
    }

static float vorbisfloat2float(unsigned val)
{
    double mant = val & 0x1fffff;
    long exp    = (val & 0x7fe00000L) >> 21;
    if (val & 0x80000000)
        mant = -mant;
    return ldexp(mant, exp - 20 - 768);
}


// Free all allocated memory -----------------------------------------

static void vorbis_free(vorbis_context *vc)
{
    int i;

    av_freep(&vc->channel_residues);
    av_freep(&vc->channel_floors);
    av_freep(&vc->saved);

    for (i = 0; i < vc->residue_count; i++)
        av_free(vc->residues[i].classifs);
    av_freep(&vc->residues);
    av_freep(&vc->modes);

    ff_mdct_end(&vc->mdct[0]);
    ff_mdct_end(&vc->mdct[1]);

    for (i = 0; i < vc->codebook_count; ++i) {
        av_free(vc->codebooks[i].codevectors);
        ff_free_vlc(&vc->codebooks[i].vlc);
    }
    av_freep(&vc->codebooks);

    for (i = 0; i < vc->floor_count; ++i) {
        if (vc->floors[i].floor_type == 0) {
            av_free(vc->floors[i].data.t0.map[0]);
            av_free(vc->floors[i].data.t0.map[1]);
            av_free(vc->floors[i].data.t0.book_list);
            av_free(vc->floors[i].data.t0.lsp);
        } else {
            av_free(vc->floors[i].data.t1.list);
        }
    }
    av_freep(&vc->floors);

    for (i = 0; i < vc->mapping_count; ++i) {
        av_free(vc->mappings[i].magnitude);
        av_free(vc->mappings[i].angle);
        av_free(vc->mappings[i].mux);
    }
    av_freep(&vc->mappings);
}

// Parse setup header -------------------------------------------------

// Process codebooks part

static int vorbis_parse_setup_hdr_codebooks(vorbis_context *vc)
{
    unsigned cb;
    uint8_t  *tmp_vlc_bits;
    uint32_t *tmp_vlc_codes;
    GetBitContext *gb = &vc->gb;
    uint16_t *codebook_multiplicands;
    int ret = 0;

    vc->codebook_count = get_bits(gb, 8) + 1;

    av_dlog(NULL, " Codebooks: %d \n", vc->codebook_count);

    vc->codebooks = av_mallocz(vc->codebook_count * sizeof(*vc->codebooks));
    tmp_vlc_bits  = av_mallocz(V_MAX_VLCS * sizeof(*tmp_vlc_bits));
    tmp_vlc_codes = av_mallocz(V_MAX_VLCS * sizeof(*tmp_vlc_codes));
    codebook_multiplicands = av_malloc(V_MAX_VLCS * sizeof(*codebook_multiplicands));

    for (cb = 0; cb < vc->codebook_count; ++cb) {
        vorbis_codebook *codebook_setup = &vc->codebooks[cb];
        unsigned ordered, t, entries, used_entries = 0;

        av_dlog(NULL, " %u. Codebook\n", cb);

        if (get_bits(gb, 24) != 0x564342) {
            av_log(vc->avccontext, AV_LOG_ERROR,
                   " %u. Codebook setup data corrupt.\n", cb);
            ret = AVERROR_INVALIDDATA;
            goto error;
        }

        codebook_setup->dimensions=get_bits(gb, 16);
        if (codebook_setup->dimensions > 16 || codebook_setup->dimensions == 0) {
            av_log(vc->avccontext, AV_LOG_ERROR,
                   " %u. Codebook's dimension is invalid (%d).\n",
                   cb, codebook_setup->dimensions);
            ret = AVERROR_INVALIDDATA;
            goto error;
        }
        entries = get_bits(gb, 24);
        if (entries > V_MAX_VLCS) {
            av_log(vc->avccontext, AV_LOG_ERROR,
                   " %u. Codebook has too many entries (%u).\n",
                   cb, entries);
            ret = AVERROR_INVALIDDATA;
            goto error;
        }

        ordered = get_bits1(gb);

        av_dlog(NULL, " codebook_dimensions %d, codebook_entries %u\n",
                codebook_setup->dimensions, entries);

        if (!ordered) {
            unsigned ce, flag;
            unsigned sparse = get_bits1(gb);

            av_dlog(NULL, " not ordered \n");

            if (sparse) {
                av_dlog(NULL, " sparse \n");

                used_entries = 0;
                for (ce = 0; ce < entries; ++ce) {
                    flag = get_bits1(gb);
                    if (flag) {
                        tmp_vlc_bits[ce] = get_bits(gb, 5) + 1;
                        ++used_entries;
                    } else
                        tmp_vlc_bits[ce] = 0;
                }
            } else {
                av_dlog(NULL, " not sparse \n");

                used_entries = entries;
                for (ce = 0; ce < entries; ++ce)
                    tmp_vlc_bits[ce] = get_bits(gb, 5) + 1;
            }
        } else {
            unsigned current_entry  = 0;
            unsigned current_length = get_bits(gb, 5) + 1;

            av_dlog(NULL, " ordered, current length: %u\n", current_length);  //FIXME

            used_entries = entries;
            for (; current_entry < used_entries && current_length <= 32; ++current_length) {
                unsigned i, number;

                av_dlog(NULL, " number bits: %u ", ilog(entries - current_entry));

                number = get_bits(gb, ilog(entries - current_entry));

                av_dlog(NULL, " number: %u\n", number);

                for (i = current_entry; i < number+current_entry; ++i)
                    if (i < used_entries)
                        tmp_vlc_bits[i] = current_length;

                current_entry+=number;
            }
            if (current_entry>used_entries) {
                av_log(vc->avccontext, AV_LOG_ERROR, " More codelengths than codes in codebook. \n");
                ret = AVERROR_INVALIDDATA;
                goto error;
            }
        }

        codebook_setup->lookup_type = get_bits(gb, 4);

        av_dlog(NULL, " lookup type: %d : %s \n", codebook_setup->lookup_type,
                codebook_setup->lookup_type ? "vq" : "no lookup");

// If the codebook is used for (inverse) VQ, calculate codevectors.

        if (codebook_setup->lookup_type == 1) {
            unsigned i, j, k;
            unsigned codebook_lookup_values = ff_vorbis_nth_root(entries, codebook_setup->dimensions);

            float codebook_minimum_value = vorbisfloat2float(get_bits_long(gb, 32));
            float codebook_delta_value   = vorbisfloat2float(get_bits_long(gb, 32));
            unsigned codebook_value_bits = get_bits(gb, 4) + 1;
            unsigned codebook_sequence_p = get_bits1(gb);

            av_dlog(NULL, " We expect %d numbers for building the codevectors. \n",
                    codebook_lookup_values);
            av_dlog(NULL, "  delta %f minmum %f \n",
                    codebook_delta_value, codebook_minimum_value);

            for (i = 0; i < codebook_lookup_values; ++i) {
                codebook_multiplicands[i] = get_bits(gb, codebook_value_bits);

                av_dlog(NULL, " multiplicands*delta+minmum : %e \n",
                        (float)codebook_multiplicands[i] * codebook_delta_value + codebook_minimum_value);
                av_dlog(NULL, " multiplicand %u\n", codebook_multiplicands[i]);
            }

// Weed out unused vlcs and build codevector vector
            codebook_setup->codevectors = used_entries ? av_mallocz(used_entries *
                                                                    codebook_setup->dimensions *
                                                                    sizeof(*codebook_setup->codevectors))
                                                       : NULL;
            for (j = 0, i = 0; i < entries; ++i) {
                unsigned dim = codebook_setup->dimensions;

                if (tmp_vlc_bits[i]) {
                    float last = 0.0;
                    unsigned lookup_offset = i;

                    av_dlog(vc->avccontext, "Lookup offset %u ,", i);

                    for (k = 0; k < dim; ++k) {
                        unsigned multiplicand_offset = lookup_offset % codebook_lookup_values;
                        codebook_setup->codevectors[j * dim + k] = codebook_multiplicands[multiplicand_offset] * codebook_delta_value + codebook_minimum_value + last;
                        if (codebook_sequence_p)
                            last = codebook_setup->codevectors[j * dim + k];
                        lookup_offset/=codebook_lookup_values;
                    }
                    tmp_vlc_bits[j] = tmp_vlc_bits[i];

                    av_dlog(vc->avccontext, "real lookup offset %u, vector: ", j);
                    for (k = 0; k < dim; ++k)
                        av_dlog(vc->avccontext, " %f ",
                                codebook_setup->codevectors[j * dim + k]);
                    av_dlog(vc->avccontext, "\n");

                    ++j;
                }
            }
            if (j != used_entries) {
                av_log(vc->avccontext, AV_LOG_ERROR, "Bug in codevector vector building code. \n");
                ret = AVERROR_INVALIDDATA;
                goto error;
            }
            entries = used_entries;
        } else if (codebook_setup->lookup_type >= 2) {
            av_log(vc->avccontext, AV_LOG_ERROR, "Codebook lookup type not supported. \n");
            ret = AVERROR_INVALIDDATA;
            goto error;
        }

// Initialize VLC table
        if (ff_vorbis_len2vlc(tmp_vlc_bits, tmp_vlc_codes, entries)) {
            av_log(vc->avccontext, AV_LOG_ERROR, " Invalid code lengths while generating vlcs. \n");
            ret = AVERROR_INVALIDDATA;
            goto error;
        }
        codebook_setup->maxdepth = 0;
        for (t = 0; t < entries; ++t)
            if (tmp_vlc_bits[t] >= codebook_setup->maxdepth)
                codebook_setup->maxdepth = tmp_vlc_bits[t];

        if (codebook_setup->maxdepth > 3 * V_NB_BITS)
            codebook_setup->nb_bits = V_NB_BITS2;
        else
            codebook_setup->nb_bits = V_NB_BITS;

        codebook_setup->maxdepth = (codebook_setup->maxdepth+codebook_setup->nb_bits - 1) / codebook_setup->nb_bits;

        if ((ret = init_vlc(&codebook_setup->vlc, codebook_setup->nb_bits,
                            entries, tmp_vlc_bits, sizeof(*tmp_vlc_bits),
                            sizeof(*tmp_vlc_bits), tmp_vlc_codes,
                            sizeof(*tmp_vlc_codes), sizeof(*tmp_vlc_codes),
                            INIT_VLC_LE))) {
            av_log(vc->avccontext, AV_LOG_ERROR, " Error generating vlc tables. \n");
            goto error;
        }
    }

    av_free(tmp_vlc_bits);
    av_free(tmp_vlc_codes);
    av_free(codebook_multiplicands);
    return 0;

// Error:
error:
    av_free(tmp_vlc_bits);
    av_free(tmp_vlc_codes);
    av_free(codebook_multiplicands);
    return ret;
}

// Process time domain transforms part (unused in Vorbis I)

static int vorbis_parse_setup_hdr_tdtransforms(vorbis_context *vc)
{
    GetBitContext *gb = &vc->gb;
    unsigned i, vorbis_time_count = get_bits(gb, 6) + 1;

    for (i = 0; i < vorbis_time_count; ++i) {
        unsigned vorbis_tdtransform = get_bits(gb, 16);

        av_dlog(NULL, " Vorbis time domain transform %u: %u\n",
                vorbis_time_count, vorbis_tdtransform);

        if (vorbis_tdtransform) {
            av_log(vc->avccontext, AV_LOG_ERROR, "Vorbis time domain transform data nonzero. \n");
            return AVERROR_INVALIDDATA;
        }
    }
    return 0;
}

// Process floors part

static int vorbis_floor0_decode(vorbis_context *vc,
                                vorbis_floor_data *vfu, float *vec);
static void create_map(vorbis_context *vc, unsigned floor_number);
static int vorbis_floor1_decode(vorbis_context *vc,
                                vorbis_floor_data *vfu, float *vec);
static int vorbis_parse_setup_hdr_floors(vorbis_context *vc)
{
    GetBitContext *gb = &vc->gb;
    int i,j,k;

    vc->floor_count = get_bits(gb, 6) + 1;

    vc->floors = av_mallocz(vc->floor_count * sizeof(*vc->floors));

    for (i = 0; i < vc->floor_count; ++i) {
        vorbis_floor *floor_setup = &vc->floors[i];

        floor_setup->floor_type = get_bits(gb, 16);

        av_dlog(NULL, " %d. floor type %d \n", i, floor_setup->floor_type);

        if (floor_setup->floor_type == 1) {
            int maximum_class = -1;
            unsigned rangebits, rangemax, floor1_values = 2;

            floor_setup->decode = vorbis_floor1_decode;

            floor_setup->data.t1.partitions = get_bits(gb, 5);

            av_dlog(NULL, " %d.floor: %d partitions \n",
                    i, floor_setup->data.t1.partitions);

            for (j = 0; j < floor_setup->data.t1.partitions; ++j) {
                floor_setup->data.t1.partition_class[j] = get_bits(gb, 4);
                if (floor_setup->data.t1.partition_class[j] > maximum_class)
                    maximum_class = floor_setup->data.t1.partition_class[j];

                av_dlog(NULL, " %d. floor %d partition class %d \n",
                        i, j, floor_setup->data.t1.partition_class[j]);

            }

            av_dlog(NULL, " maximum class %d \n", maximum_class);

            for (j = 0; j <= maximum_class; ++j) {
                floor_setup->data.t1.class_dimensions[j] = get_bits(gb, 3) + 1;
                floor_setup->data.t1.class_subclasses[j] = get_bits(gb, 2);

                av_dlog(NULL, " %d floor %d class dim: %d subclasses %d \n", i, j,
                        floor_setup->data.t1.class_dimensions[j],
                        floor_setup->data.t1.class_subclasses[j]);

                if (floor_setup->data.t1.class_subclasses[j]) {
                    GET_VALIDATED_INDEX(floor_setup->data.t1.class_masterbook[j], 8, vc->codebook_count)

                    av_dlog(NULL, "   masterbook: %d \n", floor_setup->data.t1.class_masterbook[j]);
                }

                for (k = 0; k < (1 << floor_setup->data.t1.class_subclasses[j]); ++k) {
                    int16_t bits = get_bits(gb, 8) - 1;
                    if (bits != -1)
                        VALIDATE_INDEX(bits, vc->codebook_count)
                    floor_setup->data.t1.subclass_books[j][k] = bits;

                    av_dlog(NULL, "    book %d. : %d \n", k, floor_setup->data.t1.subclass_books[j][k]);
                }
            }

            floor_setup->data.t1.multiplier = get_bits(gb, 2) + 1;
            floor_setup->data.t1.x_list_dim = 2;

            for (j = 0; j < floor_setup->data.t1.partitions; ++j)
                floor_setup->data.t1.x_list_dim+=floor_setup->data.t1.class_dimensions[floor_setup->data.t1.partition_class[j]];

            floor_setup->data.t1.list = av_mallocz(floor_setup->data.t1.x_list_dim *
                                                   sizeof(*floor_setup->data.t1.list));


            rangebits = get_bits(gb, 4);
            rangemax = (1 << rangebits);
            if (rangemax > vc->blocksize[1] / 2) {
                av_log(vc->avccontext, AV_LOG_ERROR,
                       "Floor value is too large for blocksize: %u (%"PRIu32")\n",
                       rangemax, vc->blocksize[1] / 2);
                return AVERROR_INVALIDDATA;
            }
            floor_setup->data.t1.list[0].x = 0;
            floor_setup->data.t1.list[1].x = rangemax;

            for (j = 0; j < floor_setup->data.t1.partitions; ++j) {
                for (k = 0; k < floor_setup->data.t1.class_dimensions[floor_setup->data.t1.partition_class[j]]; ++k, ++floor1_values) {
                    floor_setup->data.t1.list[floor1_values].x = get_bits(gb, rangebits);

                    av_dlog(NULL, " %u. floor1 Y coord. %d\n", floor1_values,
                            floor_setup->data.t1.list[floor1_values].x);
                }
            }

// Precalculate order of x coordinates - needed for decode
<<<<<<< HEAD
            ff_vorbis_ready_floor1_list(floor_setup->data.t1.list, floor_setup->data.t1.x_list_dim);

            for (j=1; j<floor_setup->data.t1.x_list_dim; j++) {
                if (   floor_setup->data.t1.list[ floor_setup->data.t1.list[j-1].sort ].x
                    == floor_setup->data.t1.list[ floor_setup->data.t1.list[j  ].sort ].x) {
                    av_log(vc->avccontext, AV_LOG_ERROR, "Non unique x values in floor type 1\n");
                    return AVERROR_INVALIDDATA;
                }
=======
            if (ff_vorbis_ready_floor1_list(vc->avccontext,
                                            floor_setup->data.t1.list,
                                            floor_setup->data.t1.x_list_dim)) {
                return AVERROR_INVALIDDATA;
>>>>>>> ecf79c4d
            }
        } else if (floor_setup->floor_type == 0) {
            unsigned max_codebook_dim = 0;

            floor_setup->decode = vorbis_floor0_decode;

            floor_setup->data.t0.order          = get_bits(gb,  8);
            floor_setup->data.t0.rate           = get_bits(gb, 16);
            floor_setup->data.t0.bark_map_size  = get_bits(gb, 16);
            floor_setup->data.t0.amplitude_bits = get_bits(gb,  6);
            /* zero would result in a div by zero later *
             * 2^0 - 1 == 0                             */
            if (floor_setup->data.t0.amplitude_bits == 0) {
                av_log(vc->avccontext, AV_LOG_ERROR,
                       "Floor 0 amplitude bits is 0.\n");
                return AVERROR_INVALIDDATA;
            }
            floor_setup->data.t0.amplitude_offset = get_bits(gb, 8);
            floor_setup->data.t0.num_books        = get_bits(gb, 4) + 1;

            /* allocate mem for booklist */
            floor_setup->data.t0.book_list =
                av_malloc(floor_setup->data.t0.num_books);
            if (!floor_setup->data.t0.book_list)
                return AVERROR(ENOMEM);
            /* read book indexes */
            {
                int idx;
                unsigned book_idx;
                for (idx = 0; idx < floor_setup->data.t0.num_books; ++idx) {
                    GET_VALIDATED_INDEX(book_idx, 8, vc->codebook_count)
                    floor_setup->data.t0.book_list[idx] = book_idx;
                    if (vc->codebooks[book_idx].dimensions > max_codebook_dim)
                        max_codebook_dim = vc->codebooks[book_idx].dimensions;
                }
            }

            create_map(vc, i);

            /* codebook dim is for padding if codebook dim doesn't *
             * divide order+1 then we need to read more data       */
            floor_setup->data.t0.lsp =
                av_malloc((floor_setup->data.t0.order + 1 + max_codebook_dim)
                          * sizeof(*floor_setup->data.t0.lsp));
            if (!floor_setup->data.t0.lsp)
                return AVERROR(ENOMEM);

            /* debug output parsed headers */
            av_dlog(NULL, "floor0 order: %u\n", floor_setup->data.t0.order);
            av_dlog(NULL, "floor0 rate: %u\n", floor_setup->data.t0.rate);
            av_dlog(NULL, "floor0 bark map size: %u\n",
                    floor_setup->data.t0.bark_map_size);
            av_dlog(NULL, "floor0 amplitude bits: %u\n",
                    floor_setup->data.t0.amplitude_bits);
            av_dlog(NULL, "floor0 amplitude offset: %u\n",
                    floor_setup->data.t0.amplitude_offset);
            av_dlog(NULL, "floor0 number of books: %u\n",
                    floor_setup->data.t0.num_books);
            av_dlog(NULL, "floor0 book list pointer: %p\n",
                    floor_setup->data.t0.book_list);
            {
                int idx;
                for (idx = 0; idx < floor_setup->data.t0.num_books; ++idx) {
                    av_dlog(NULL, "  Book %d: %u\n", idx + 1,
                            floor_setup->data.t0.book_list[idx]);
                }
            }
        } else {
            av_log(vc->avccontext, AV_LOG_ERROR, "Invalid floor type!\n");
            return AVERROR_INVALIDDATA;
        }
    }
    return 0;
}

// Process residues part

static int vorbis_parse_setup_hdr_residues(vorbis_context *vc)
{
    GetBitContext *gb = &vc->gb;
    unsigned i, j, k;

    vc->residue_count = get_bits(gb, 6)+1;
    vc->residues      = av_mallocz(vc->residue_count * sizeof(*vc->residues));

    av_dlog(NULL, " There are %d residues. \n", vc->residue_count);

    for (i = 0; i < vc->residue_count; ++i) {
        vorbis_residue *res_setup = &vc->residues[i];
        uint8_t cascade[64];
        unsigned high_bits, low_bits;

        res_setup->type = get_bits(gb, 16);

        av_dlog(NULL, " %u. residue type %d\n", i, res_setup->type);

        res_setup->begin          = get_bits(gb, 24);
        res_setup->end            = get_bits(gb, 24);
        res_setup->partition_size = get_bits(gb, 24) + 1;
        /* Validations to prevent a buffer overflow later. */
        if (res_setup->begin>res_setup->end ||
            res_setup->end > (res_setup->type == 2 ? vc->audio_channels : 1) * vc->blocksize[1] / 2 ||
            (res_setup->end-res_setup->begin) / res_setup->partition_size > V_MAX_PARTITIONS) {
            av_log(vc->avccontext, AV_LOG_ERROR,
                   "partition out of bounds: type, begin, end, size, blocksize: %"PRIu16", %"PRIu32", %"PRIu32", %u, %"PRIu32"\n",
                   res_setup->type, res_setup->begin, res_setup->end,
                   res_setup->partition_size, vc->blocksize[1] / 2);
            return AVERROR_INVALIDDATA;
        }

        res_setup->classifications = get_bits(gb, 6) + 1;
        GET_VALIDATED_INDEX(res_setup->classbook, 8, vc->codebook_count)

        res_setup->ptns_to_read =
            (res_setup->end - res_setup->begin) / res_setup->partition_size;
        res_setup->classifs = av_malloc(res_setup->ptns_to_read *
                                        vc->audio_channels *
                                        sizeof(*res_setup->classifs));
        if (!res_setup->classifs)
            return AVERROR(ENOMEM);

        av_dlog(NULL, "    begin %d end %d part.size %d classif.s %d classbook %d \n",
                res_setup->begin, res_setup->end, res_setup->partition_size,
                res_setup->classifications, res_setup->classbook);

        for (j = 0; j < res_setup->classifications; ++j) {
            high_bits = 0;
            low_bits  = get_bits(gb, 3);
            if (get_bits1(gb))
                high_bits = get_bits(gb, 5);
            cascade[j] = (high_bits << 3) + low_bits;

            av_dlog(NULL, "     %u class cascade depth: %d\n", j, ilog(cascade[j]));
        }

        res_setup->maxpass = 0;
        for (j = 0; j < res_setup->classifications; ++j) {
            for (k = 0; k < 8; ++k) {
                if (cascade[j]&(1 << k)) {
                    GET_VALIDATED_INDEX(res_setup->books[j][k], 8, vc->codebook_count)

                    av_dlog(NULL, "     %u class cascade depth %u book: %d\n",
                            j, k, res_setup->books[j][k]);

                    if (k>res_setup->maxpass)
                        res_setup->maxpass = k;
                } else {
                    res_setup->books[j][k] = -1;
                }
            }
        }
    }
    return 0;
}

// Process mappings part

static int vorbis_parse_setup_hdr_mappings(vorbis_context *vc)
{
    GetBitContext *gb = &vc->gb;
    unsigned i, j;

    vc->mapping_count = get_bits(gb, 6)+1;
    vc->mappings      = av_mallocz(vc->mapping_count * sizeof(*vc->mappings));

    av_dlog(NULL, " There are %d mappings. \n", vc->mapping_count);

    for (i = 0; i < vc->mapping_count; ++i) {
        vorbis_mapping *mapping_setup = &vc->mappings[i];

        if (get_bits(gb, 16)) {
            av_log(vc->avccontext, AV_LOG_ERROR, "Other mappings than type 0 are not compliant with the Vorbis I specification. \n");
            return AVERROR_INVALIDDATA;
        }
        if (get_bits1(gb)) {
            mapping_setup->submaps = get_bits(gb, 4) + 1;
        } else {
            mapping_setup->submaps = 1;
        }

        if (get_bits1(gb)) {
            mapping_setup->coupling_steps = get_bits(gb, 8) + 1;
            mapping_setup->magnitude      = av_mallocz(mapping_setup->coupling_steps *
                                                       sizeof(*mapping_setup->magnitude));
            mapping_setup->angle          = av_mallocz(mapping_setup->coupling_steps *
                                                       sizeof(*mapping_setup->angle));
            for (j = 0; j < mapping_setup->coupling_steps; ++j) {
                GET_VALIDATED_INDEX(mapping_setup->magnitude[j], ilog(vc->audio_channels - 1), vc->audio_channels)
                GET_VALIDATED_INDEX(mapping_setup->angle[j],     ilog(vc->audio_channels - 1), vc->audio_channels)
            }
        } else {
            mapping_setup->coupling_steps = 0;
        }

        av_dlog(NULL, "   %u mapping coupling steps: %d\n",
                i, mapping_setup->coupling_steps);

        if (get_bits(gb, 2)) {
            av_log(vc->avccontext, AV_LOG_ERROR, "%u. mapping setup data invalid.\n", i);
            return AVERROR_INVALIDDATA; // following spec.
        }

        if (mapping_setup->submaps>1) {
            mapping_setup->mux = av_mallocz(vc->audio_channels *
                                            sizeof(*mapping_setup->mux));
            for (j = 0; j < vc->audio_channels; ++j)
                mapping_setup->mux[j] = get_bits(gb, 4);
        }

        for (j = 0; j < mapping_setup->submaps; ++j) {
            skip_bits(gb, 8); // FIXME check?
            GET_VALIDATED_INDEX(mapping_setup->submap_floor[j],   8, vc->floor_count)
            GET_VALIDATED_INDEX(mapping_setup->submap_residue[j], 8, vc->residue_count)

            av_dlog(NULL, "   %u mapping %u submap : floor %d, residue %d\n", i, j,
                    mapping_setup->submap_floor[j],
                    mapping_setup->submap_residue[j]);
        }
    }
    return 0;
}

// Process modes part

static void create_map(vorbis_context *vc, unsigned floor_number)
{
    vorbis_floor *floors = vc->floors;
    vorbis_floor0 *vf;
    int idx;
    int blockflag, n;
    int32_t *map;

    for (blockflag = 0; blockflag < 2; ++blockflag) {
        n = vc->blocksize[blockflag] / 2;
        floors[floor_number].data.t0.map[blockflag] =
            av_malloc((n + 1) * sizeof(int32_t)); // n + sentinel

        map =  floors[floor_number].data.t0.map[blockflag];
        vf  = &floors[floor_number].data.t0;

        for (idx = 0; idx < n; ++idx) {
            map[idx] = floor(BARK((vf->rate * idx) / (2.0f * n)) *
                             (vf->bark_map_size / BARK(vf->rate / 2.0f)));
            if (vf->bark_map_size-1 < map[idx])
                map[idx] = vf->bark_map_size - 1;
        }
        map[n] = -1;
        vf->map_size[blockflag] = n;
    }

    for (idx = 0; idx <= n; ++idx) {
        av_dlog(NULL, "floor0 map: map at pos %d is %d\n", idx, map[idx]);
    }
}

static int vorbis_parse_setup_hdr_modes(vorbis_context *vc)
{
    GetBitContext *gb = &vc->gb;
    unsigned i;

    vc->mode_count = get_bits(gb, 6) + 1;
    vc->modes      = av_mallocz(vc->mode_count * sizeof(*vc->modes));

    av_dlog(NULL, " There are %d modes.\n", vc->mode_count);

    for (i = 0; i < vc->mode_count; ++i) {
        vorbis_mode *mode_setup = &vc->modes[i];

        mode_setup->blockflag     = get_bits1(gb);
        mode_setup->windowtype    = get_bits(gb, 16); //FIXME check
        mode_setup->transformtype = get_bits(gb, 16); //FIXME check
        GET_VALIDATED_INDEX(mode_setup->mapping, 8, vc->mapping_count);

        av_dlog(NULL, " %u mode: blockflag %d, windowtype %d, transformtype %d, mapping %d\n",
                i, mode_setup->blockflag, mode_setup->windowtype,
                mode_setup->transformtype, mode_setup->mapping);
    }
    return 0;
}

// Process the whole setup header using the functions above

static int vorbis_parse_setup_hdr(vorbis_context *vc)
{
    GetBitContext *gb = &vc->gb;
    int ret;

    if ((get_bits(gb, 8) != 'v') || (get_bits(gb, 8) != 'o') ||
        (get_bits(gb, 8) != 'r') || (get_bits(gb, 8) != 'b') ||
        (get_bits(gb, 8) != 'i') || (get_bits(gb, 8) != 's')) {
        av_log(vc->avccontext, AV_LOG_ERROR, " Vorbis setup header packet corrupt (no vorbis signature). \n");
        return AVERROR_INVALIDDATA;
    }

    if ((ret = vorbis_parse_setup_hdr_codebooks(vc))) {
        av_log(vc->avccontext, AV_LOG_ERROR, " Vorbis setup header packet corrupt (codebooks). \n");
        return ret;
    }
    if ((ret = vorbis_parse_setup_hdr_tdtransforms(vc))) {
        av_log(vc->avccontext, AV_LOG_ERROR, " Vorbis setup header packet corrupt (time domain transforms). \n");
        return ret;
    }
    if ((ret = vorbis_parse_setup_hdr_floors(vc))) {
        av_log(vc->avccontext, AV_LOG_ERROR, " Vorbis setup header packet corrupt (floors). \n");
        return ret;
    }
    if ((ret = vorbis_parse_setup_hdr_residues(vc))) {
        av_log(vc->avccontext, AV_LOG_ERROR, " Vorbis setup header packet corrupt (residues). \n");
        return ret;
    }
    if ((ret = vorbis_parse_setup_hdr_mappings(vc))) {
        av_log(vc->avccontext, AV_LOG_ERROR, " Vorbis setup header packet corrupt (mappings). \n");
        return ret;
    }
    if ((ret = vorbis_parse_setup_hdr_modes(vc))) {
        av_log(vc->avccontext, AV_LOG_ERROR, " Vorbis setup header packet corrupt (modes). \n");
        return ret;
    }
    if (!get_bits1(gb)) {
        av_log(vc->avccontext, AV_LOG_ERROR, " Vorbis setup header packet corrupt (framing flag). \n");
        return AVERROR_INVALIDDATA; // framing flag bit unset error
    }

    return 0;
}

// Process the identification header

static int vorbis_parse_id_hdr(vorbis_context *vc)
{
    GetBitContext *gb = &vc->gb;
    unsigned bl0, bl1;

    if ((get_bits(gb, 8) != 'v') || (get_bits(gb, 8) != 'o') ||
        (get_bits(gb, 8) != 'r') || (get_bits(gb, 8) != 'b') ||
        (get_bits(gb, 8) != 'i') || (get_bits(gb, 8) != 's')) {
        av_log(vc->avccontext, AV_LOG_ERROR, " Vorbis id header packet corrupt (no vorbis signature). \n");
        return AVERROR_INVALIDDATA;
    }

    vc->version        = get_bits_long(gb, 32);    //FIXME check 0
    vc->audio_channels = get_bits(gb, 8);
    if (vc->audio_channels <= 0) {
        av_log(vc->avccontext, AV_LOG_ERROR, "Invalid number of channels\n");
        return AVERROR_INVALIDDATA;
    }
    vc->audio_samplerate = get_bits_long(gb, 32);
    if (vc->audio_samplerate <= 0) {
        av_log(vc->avccontext, AV_LOG_ERROR, "Invalid samplerate\n");
        return AVERROR_INVALIDDATA;
    }
    vc->bitrate_maximum = get_bits_long(gb, 32);
    vc->bitrate_nominal = get_bits_long(gb, 32);
    vc->bitrate_minimum = get_bits_long(gb, 32);
    bl0 = get_bits(gb, 4);
    bl1 = get_bits(gb, 4);
    if (bl0 > 13 || bl0 < 6 || bl1 > 13 || bl1 < 6 || bl1 < bl0) {
        av_log(vc->avccontext, AV_LOG_ERROR, " Vorbis id header packet corrupt (illegal blocksize). \n");
        return AVERROR_INVALIDDATA;
    }
    vc->blocksize[0] = (1 << bl0);
    vc->blocksize[1] = (1 << bl1);
    vc->win[0] = ff_vorbis_vwin[bl0 - 6];
    vc->win[1] = ff_vorbis_vwin[bl1 - 6];

    if ((get_bits1(gb)) == 0) {
        av_log(vc->avccontext, AV_LOG_ERROR, " Vorbis id header packet corrupt (framing flag not set). \n");
        return AVERROR_INVALIDDATA;
    }

    vc->channel_residues =  av_malloc((vc->blocksize[1]  / 2) * vc->audio_channels * sizeof(*vc->channel_residues));
    vc->channel_floors   =  av_malloc((vc->blocksize[1]  / 2) * vc->audio_channels * sizeof(*vc->channel_floors));
    vc->saved            =  av_mallocz((vc->blocksize[1] / 4) * vc->audio_channels * sizeof(*vc->saved));
    vc->previous_window  = 0;

    ff_mdct_init(&vc->mdct[0], bl0, 1, -vc->scale_bias);
    ff_mdct_init(&vc->mdct[1], bl1, 1, -vc->scale_bias);

    av_dlog(NULL, " vorbis version %d \n audio_channels %d \n audio_samplerate %d \n bitrate_max %d \n bitrate_nom %d \n bitrate_min %d \n blk_0 %d blk_1 %d \n ",
            vc->version, vc->audio_channels, vc->audio_samplerate, vc->bitrate_maximum, vc->bitrate_nominal, vc->bitrate_minimum, vc->blocksize[0], vc->blocksize[1]);

/*
    BLK = vc->blocksize[0];
    for (i = 0; i < BLK / 2; ++i) {
        vc->win[0][i] = sin(0.5*3.14159265358*(sin(((float)i + 0.5) / (float)BLK*3.14159265358))*(sin(((float)i + 0.5) / (float)BLK*3.14159265358)));
    }
*/

    return 0;
}

// Process the extradata using the functions above (identification header, setup header)

static av_cold int vorbis_decode_init(AVCodecContext *avccontext)
{
    vorbis_context *vc = avccontext->priv_data;
    uint8_t *headers   = avccontext->extradata;
    int headers_len    = avccontext->extradata_size;
    uint8_t *header_start[3];
    int header_len[3];
    GetBitContext *gb = &vc->gb;
    int hdr_type, ret;

    vc->avccontext = avccontext;
    ff_dsputil_init(&vc->dsp, avccontext);
    ff_fmt_convert_init(&vc->fmt_conv, avccontext);

    if (avccontext->request_sample_fmt == AV_SAMPLE_FMT_FLT) {
        avccontext->sample_fmt = AV_SAMPLE_FMT_FLT;
        vc->scale_bias = 1.0f;
    } else {
        avccontext->sample_fmt = AV_SAMPLE_FMT_S16;
        vc->scale_bias = 32768.0f;
    }

    if (!headers_len) {
        av_log(avccontext, AV_LOG_ERROR, "Extradata missing.\n");
        return AVERROR_INVALIDDATA;
    }

    if ((ret = avpriv_split_xiph_headers(headers, headers_len, 30, header_start, header_len)) < 0) {
        av_log(avccontext, AV_LOG_ERROR, "Extradata corrupt.\n");
        return ret;
    }

    init_get_bits(gb, header_start[0], header_len[0]*8);
    hdr_type = get_bits(gb, 8);
    if (hdr_type != 1) {
        av_log(avccontext, AV_LOG_ERROR, "First header is not the id header.\n");
        return AVERROR_INVALIDDATA;
    }
    if ((ret = vorbis_parse_id_hdr(vc))) {
        av_log(avccontext, AV_LOG_ERROR, "Id header corrupt.\n");
        vorbis_free(vc);
        return ret;
    }

    init_get_bits(gb, header_start[2], header_len[2]*8);
    hdr_type = get_bits(gb, 8);
    if (hdr_type != 5) {
        av_log(avccontext, AV_LOG_ERROR, "Third header is not the setup header.\n");
        vorbis_free(vc);
        return AVERROR_INVALIDDATA;
    }
    if ((ret = vorbis_parse_setup_hdr(vc))) {
        av_log(avccontext, AV_LOG_ERROR, "Setup header corrupt.\n");
        vorbis_free(vc);
        return ret;
    }

    if (vc->audio_channels > 8)
        avccontext->channel_layout = 0;
    else
        avccontext->channel_layout = ff_vorbis_channel_layouts[vc->audio_channels - 1];

    avccontext->channels    = vc->audio_channels;
    avccontext->sample_rate = vc->audio_samplerate;

    avcodec_get_frame_defaults(&vc->frame);
    avccontext->coded_frame = &vc->frame;

    return 0;
}

// Decode audiopackets -------------------------------------------------

// Read and decode floor

static int vorbis_floor0_decode(vorbis_context *vc,
                                vorbis_floor_data *vfu, float *vec)
{
    vorbis_floor0 *vf = &vfu->t0;
    float *lsp = vf->lsp;
    unsigned amplitude, book_idx;
    unsigned blockflag = vc->modes[vc->mode_number].blockflag;

    amplitude = get_bits(&vc->gb, vf->amplitude_bits);
    if (amplitude > 0) {
        float last = 0;
        unsigned idx, lsp_len = 0;
        vorbis_codebook codebook;

        book_idx = get_bits(&vc->gb, ilog(vf->num_books));
        if (book_idx >= vf->num_books) {
            av_log(vc->avccontext, AV_LOG_ERROR,
                    "floor0 dec: booknumber too high!\n");
            book_idx =  0;
        }
        av_dlog(NULL, "floor0 dec: booknumber: %u\n", book_idx);
        codebook = vc->codebooks[vf->book_list[book_idx]];
        /* Invalid codebook! */
        if (!codebook.codevectors)
            return AVERROR_INVALIDDATA;

        while (lsp_len<vf->order) {
            int vec_off;

            av_dlog(NULL, "floor0 dec: book dimension: %d\n", codebook.dimensions);
            av_dlog(NULL, "floor0 dec: maximum depth: %d\n", codebook.maxdepth);
            /* read temp vector */
            vec_off = get_vlc2(&vc->gb, codebook.vlc.table,
                               codebook.nb_bits, codebook.maxdepth)
                      * codebook.dimensions;
            av_dlog(NULL, "floor0 dec: vector offset: %d\n", vec_off);
            /* copy each vector component and add last to it */
            for (idx = 0; idx < codebook.dimensions; ++idx)
                lsp[lsp_len+idx] = codebook.codevectors[vec_off+idx] + last;
            last = lsp[lsp_len+idx-1]; /* set last to last vector component */

            lsp_len += codebook.dimensions;
        }
        /* DEBUG: output lsp coeffs */
        {
            int idx;
            for (idx = 0; idx < lsp_len; ++idx)
                av_dlog(NULL, "floor0 dec: coeff at %d is %f\n", idx, lsp[idx]);
        }

        /* synthesize floor output vector */
        {
            int i;
            int order = vf->order;
            float wstep = M_PI / vf->bark_map_size;

            for (i = 0; i < order; i++)
                lsp[i] = 2.0f * cos(lsp[i]);

            av_dlog(NULL, "floor0 synth: map_size = %"PRIu32"; m = %d; wstep = %f\n",
                    vf->map_size[blockflag], order, wstep);

            i = 0;
            while (i < vf->map_size[blockflag]) {
                int j, iter_cond = vf->map[blockflag][i];
                float p = 0.5f;
                float q = 0.5f;
                float two_cos_w = 2.0f * cos(wstep * iter_cond); // needed all times

                /* similar part for the q and p products */
                for (j = 0; j + 1 < order; j += 2) {
                    q *= lsp[j]     - two_cos_w;
                    p *= lsp[j + 1] - two_cos_w;
                }
                if (j == order) { // even order
                    p *= p * (2.0f - two_cos_w);
                    q *= q * (2.0f + two_cos_w);
                } else { // odd order
                    q *= two_cos_w-lsp[j]; // one more time for q

                    /* final step and square */
                    p *= p * (4.f - two_cos_w * two_cos_w);
                    q *= q;
                }

                /* calculate linear floor value */
                q = exp((((amplitude*vf->amplitude_offset) /
                          (((1 << vf->amplitude_bits) - 1) * sqrt(p + q)))
                         - vf->amplitude_offset) * .11512925f);

                /* fill vector */
                do {
                    vec[i] = q; ++i;
                } while (vf->map[blockflag][i] == iter_cond);
            }
        }
    } else {
        /* this channel is unused */
        return 1;
    }

    av_dlog(NULL, " Floor0 decoded\n");

    return 0;
}

static int vorbis_floor1_decode(vorbis_context *vc,
                                vorbis_floor_data *vfu, float *vec)
{
    vorbis_floor1 *vf = &vfu->t1;
    GetBitContext *gb = &vc->gb;
    uint16_t range_v[4] = { 256, 128, 86, 64 };
    unsigned range = range_v[vf->multiplier - 1];
    uint16_t floor1_Y[258];
    uint16_t floor1_Y_final[258];
    int floor1_flag[258];
    unsigned partition_class, cdim, cbits, csub, cval, offset, i, j;
    int book, adx, ady, dy, off, predicted, err;


    if (!get_bits1(gb)) // silence
        return 1;

// Read values (or differences) for the floor's points

    floor1_Y[0] = get_bits(gb, ilog(range - 1));
    floor1_Y[1] = get_bits(gb, ilog(range - 1));

    av_dlog(NULL, "floor 0 Y %d floor 1 Y %d \n", floor1_Y[0], floor1_Y[1]);

    offset = 2;
    for (i = 0; i < vf->partitions; ++i) {
        partition_class = vf->partition_class[i];
        cdim   = vf->class_dimensions[partition_class];
        cbits  = vf->class_subclasses[partition_class];
        csub = (1 << cbits) - 1;
        cval = 0;

        av_dlog(NULL, "Cbits %u\n", cbits);

        if (cbits) // this reads all subclasses for this partition's class
            cval = get_vlc2(gb, vc->codebooks[vf->class_masterbook[partition_class]].vlc.table,
                            vc->codebooks[vf->class_masterbook[partition_class]].nb_bits, 3);

        for (j = 0; j < cdim; ++j) {
            book = vf->subclass_books[partition_class][cval & csub];

            av_dlog(NULL, "book %d Cbits %u cval %u  bits:%d\n",
                    book, cbits, cval, get_bits_count(gb));

            cval = cval >> cbits;
            if (book > -1) {
                floor1_Y[offset+j] = get_vlc2(gb, vc->codebooks[book].vlc.table,
                vc->codebooks[book].nb_bits, 3);
            } else {
                floor1_Y[offset+j] = 0;
            }

            av_dlog(NULL, " floor(%d) = %d \n",
                    vf->list[offset+j].x, floor1_Y[offset+j]);
        }
        offset+=cdim;
    }

// Amplitude calculation from the differences

    floor1_flag[0] = 1;
    floor1_flag[1] = 1;
    floor1_Y_final[0] = floor1_Y[0];
    floor1_Y_final[1] = floor1_Y[1];

    for (i = 2; i < vf->x_list_dim; ++i) {
        unsigned val, highroom, lowroom, room, high_neigh_offs, low_neigh_offs;

        low_neigh_offs  = vf->list[i].low;
        high_neigh_offs = vf->list[i].high;
        dy  = floor1_Y_final[high_neigh_offs] - floor1_Y_final[low_neigh_offs];  // render_point begin
        adx = vf->list[high_neigh_offs].x - vf->list[low_neigh_offs].x;
        ady = FFABS(dy);
        err = ady * (vf->list[i].x - vf->list[low_neigh_offs].x);
        off = err / adx;
        if (dy < 0) {
            predicted = floor1_Y_final[low_neigh_offs] - off;
        } else {
            predicted = floor1_Y_final[low_neigh_offs] + off;
        } // render_point end

        val = floor1_Y[i];
        highroom = range-predicted;
        lowroom  = predicted;
        if (highroom < lowroom) {
            room = highroom * 2;
        } else {
            room = lowroom * 2;   // SPEC mispelling
        }
        if (val) {
            floor1_flag[low_neigh_offs]  = 1;
            floor1_flag[high_neigh_offs] = 1;
            floor1_flag[i]               = 1;
            if (val >= room) {
                if (highroom > lowroom) {
                    floor1_Y_final[i] = av_clip_uint16(val - lowroom + predicted);
                } else {
                    floor1_Y_final[i] = av_clip_uint16(predicted - val + highroom - 1);
                }
            } else {
                if (val & 1) {
                    floor1_Y_final[i] = av_clip_uint16(predicted - (val + 1) / 2);
                } else {
                    floor1_Y_final[i] = av_clip_uint16(predicted + val / 2);
                }
            }
        } else {
            floor1_flag[i]    = 0;
            floor1_Y_final[i] = av_clip_uint16(predicted);
        }

        av_dlog(NULL, " Decoded floor(%d) = %u / val %u\n",
                vf->list[i].x, floor1_Y_final[i], val);
    }

// Curve synth - connect the calculated dots and convert from dB scale FIXME optimize ?

    ff_vorbis_floor1_render_list(vf->list, vf->x_list_dim, floor1_Y_final, floor1_flag, vf->multiplier, vec, vf->list[1].x);

    av_dlog(NULL, " Floor decoded\n");

    return 0;
}

// Read and decode residue

static av_always_inline int vorbis_residue_decode_internal(vorbis_context *vc,
                                                           vorbis_residue *vr,
                                                           unsigned ch,
                                                           uint8_t *do_not_decode,
                                                           float *vec,
                                                           unsigned vlen,
                                                           unsigned ch_left,
                                                           int vr_type)
{
    GetBitContext *gb = &vc->gb;
    unsigned c_p_c        = vc->codebooks[vr->classbook].dimensions;
    unsigned ptns_to_read = vr->ptns_to_read;
    uint8_t *classifs = vr->classifs;
    unsigned pass, ch_used, i, j, k, l;
    unsigned max_output = (ch - 1) * vlen;

    if (vr_type == 2) {
        for (j = 1; j < ch; ++j)
            do_not_decode[0] &= do_not_decode[j];  // FIXME - clobbering input
        if (do_not_decode[0])
            return 0;
        ch_used = 1;
        max_output += vr->end / ch;
    } else {
        ch_used = ch;
        max_output += vr->end;
    }

    if (max_output > ch_left * vlen) {
        av_log(vc->avccontext, AV_LOG_ERROR, "Insufficient output buffer\n");
        return -1;
    }

    av_dlog(NULL, " residue type 0/1/2 decode begin, ch: %d  cpc %d  \n", ch, c_p_c);

    for (pass = 0; pass <= vr->maxpass; ++pass) { // FIXME OPTIMIZE?
        uint16_t voffset, partition_count, j_times_ptns_to_read;

        voffset = vr->begin;
        for (partition_count = 0; partition_count < ptns_to_read;) {  // SPEC        error
            if (!pass) {
                unsigned inverse_class = ff_inverse[vr->classifications];
                for (j_times_ptns_to_read = 0, j = 0; j < ch_used; ++j) {
                    if (!do_not_decode[j]) {
                        unsigned temp = get_vlc2(gb, vc->codebooks[vr->classbook].vlc.table,
                                                 vc->codebooks[vr->classbook].nb_bits, 3);

                        av_dlog(NULL, "Classword: %u\n", temp);

                        assert(vr->classifications > 1 && temp <= 65536); //needed for inverse[]
                        for (i = 0; i < c_p_c; ++i) {
                            unsigned temp2;

                            temp2 = (((uint64_t)temp) * inverse_class) >> 32;
                            if (partition_count + c_p_c - 1 - i < ptns_to_read)
                                classifs[j_times_ptns_to_read + partition_count + c_p_c - 1 - i] = temp - temp2 * vr->classifications;
                            temp = temp2;
                        }
                    }
                    j_times_ptns_to_read += ptns_to_read;
                }
            }
            for (i = 0; (i < c_p_c) && (partition_count < ptns_to_read); ++i) {
                for (j_times_ptns_to_read = 0, j = 0; j < ch_used; ++j) {
                    unsigned voffs;

                    if (!do_not_decode[j]) {
                        unsigned vqclass = classifs[j_times_ptns_to_read + partition_count];
                        int vqbook  = vr->books[vqclass][pass];

                        if (vqbook >= 0 && vc->codebooks[vqbook].codevectors) {
                            unsigned coffs;
                            unsigned dim  = vc->codebooks[vqbook].dimensions;
                            unsigned step = dim == 1 ? vr->partition_size
                                                     : FASTDIV(vr->partition_size, dim);
                            vorbis_codebook codebook = vc->codebooks[vqbook];

                            if (vr_type == 0) {

                                voffs = voffset+j*vlen;
                                for (k = 0; k < step; ++k) {
                                    coffs = get_vlc2(gb, codebook.vlc.table, codebook.nb_bits, 3) * dim;
                                    for (l = 0; l < dim; ++l)
                                        vec[voffs + k + l * step] += codebook.codevectors[coffs + l];  // FPMATH
                                }
                            } else if (vr_type == 1) {
                                voffs = voffset + j * vlen;
                                for (k = 0; k < step; ++k) {
                                    coffs = get_vlc2(gb, codebook.vlc.table, codebook.nb_bits, 3) * dim;
                                    for (l = 0; l < dim; ++l, ++voffs) {
                                        vec[voffs]+=codebook.codevectors[coffs+l];  // FPMATH

                                        av_dlog(NULL, " pass %d offs: %d curr: %f change: %f cv offs.: %d  \n",
                                                pass, voffs, vec[voffs], codebook.codevectors[coffs+l], coffs);
                                    }
                                }
                            } else if (vr_type == 2 && ch == 2 && (voffset & 1) == 0 && (dim & 1) == 0) { // most frequent case optimized
                                voffs = voffset >> 1;

                                if (dim == 2) {
                                    for (k = 0; k < step; ++k) {
                                        coffs = get_vlc2(gb, codebook.vlc.table, codebook.nb_bits, 3) * 2;
                                        vec[voffs + k       ] += codebook.codevectors[coffs    ];  // FPMATH
                                        vec[voffs + k + vlen] += codebook.codevectors[coffs + 1];  // FPMATH
                                    }
                                } else if (dim == 4) {
                                    for (k = 0; k < step; ++k, voffs += 2) {
                                        coffs = get_vlc2(gb, codebook.vlc.table, codebook.nb_bits, 3) * 4;
                                        vec[voffs           ] += codebook.codevectors[coffs    ];  // FPMATH
                                        vec[voffs + 1       ] += codebook.codevectors[coffs + 2];  // FPMATH
                                        vec[voffs + vlen    ] += codebook.codevectors[coffs + 1];  // FPMATH
                                        vec[voffs + vlen + 1] += codebook.codevectors[coffs + 3];  // FPMATH
                                    }
                                } else
                                for (k = 0; k < step; ++k) {
                                    coffs = get_vlc2(gb, codebook.vlc.table, codebook.nb_bits, 3) * dim;
                                    for (l = 0; l < dim; l += 2, voffs++) {
                                        vec[voffs       ] += codebook.codevectors[coffs + l    ];  // FPMATH
                                        vec[voffs + vlen] += codebook.codevectors[coffs + l + 1];  // FPMATH

                                        av_dlog(NULL, " pass %d offs: %d curr: %f change: %f cv offs.: %d+%d  \n",
                                                pass, voffset / ch + (voffs % ch) * vlen,
                                                vec[voffset / ch + (voffs % ch) * vlen],
                                                codebook.codevectors[coffs + l], coffs, l);
                                    }
                                }

                            } else if (vr_type == 2) {
                                voffs = voffset;

                                for (k = 0; k < step; ++k) {
                                    coffs = get_vlc2(gb, codebook.vlc.table, codebook.nb_bits, 3) * dim;
                                    for (l = 0; l < dim; ++l, ++voffs) {
                                        vec[voffs / ch + (voffs % ch) * vlen] += codebook.codevectors[coffs + l];  // FPMATH FIXME use if and counter instead of / and %

                                        av_dlog(NULL, " pass %d offs: %d curr: %f change: %f cv offs.: %d+%d  \n",
                                                pass, voffset / ch + (voffs % ch) * vlen,
                                                vec[voffset / ch + (voffs % ch) * vlen],
                                                codebook.codevectors[coffs + l], coffs, l);
                                    }
                                }
                            }
                        }
                    }
                    j_times_ptns_to_read += ptns_to_read;
                }
                ++partition_count;
                voffset += vr->partition_size;
            }
        }
    }
    return 0;
}

static inline int vorbis_residue_decode(vorbis_context *vc, vorbis_residue *vr,
                                        unsigned ch,
                                        uint8_t *do_not_decode,
                                        float *vec, unsigned vlen,
                                        unsigned ch_left)
{
    if (vr->type == 2)
        return vorbis_residue_decode_internal(vc, vr, ch, do_not_decode, vec, vlen, ch_left, 2);
    else if (vr->type == 1)
        return vorbis_residue_decode_internal(vc, vr, ch, do_not_decode, vec, vlen, ch_left, 1);
    else if (vr->type == 0)
        return vorbis_residue_decode_internal(vc, vr, ch, do_not_decode, vec, vlen, ch_left, 0);
    else {
        av_log(vc->avccontext, AV_LOG_ERROR, " Invalid residue type while residue decode?! \n");
        return AVERROR_INVALIDDATA;
    }
}

void ff_vorbis_inverse_coupling(float *mag, float *ang, int blocksize)
{
    int i;
    for (i = 0;  i < blocksize;  i++) {
        if (mag[i] > 0.0) {
            if (ang[i] > 0.0) {
                ang[i] = mag[i] - ang[i];
            } else {
                float temp = ang[i];
                ang[i]     = mag[i];
                mag[i]    += temp;
            }
        } else {
            if (ang[i] > 0.0) {
                ang[i] += mag[i];
            } else {
                float temp = ang[i];
                ang[i]     = mag[i];
                mag[i]    -= temp;
            }
        }
    }
}

// Decode the audio packet using the functions above

static int vorbis_parse_audio_packet(vorbis_context *vc)
{
    GetBitContext *gb = &vc->gb;
    FFTContext *mdct;
    unsigned previous_window = vc->previous_window;
    unsigned mode_number, blockflag, blocksize;
    int i, j;
    uint8_t no_residue[255];
    uint8_t do_not_decode[255];
    vorbis_mapping *mapping;
    float *ch_res_ptr   = vc->channel_residues;
    float *ch_floor_ptr = vc->channel_floors;
    uint8_t res_chan[255];
    unsigned res_num = 0;
    int retlen  = 0;
    unsigned ch_left = vc->audio_channels;
    unsigned vlen;

    if (get_bits1(gb)) {
        av_log(vc->avccontext, AV_LOG_ERROR, "Not a Vorbis I audio packet.\n");
        return AVERROR_INVALIDDATA; // packet type not audio
    }

    if (vc->mode_count == 1) {
        mode_number = 0;
    } else {
        GET_VALIDATED_INDEX(mode_number, ilog(vc->mode_count-1), vc->mode_count)
    }
    vc->mode_number = mode_number;
    mapping = &vc->mappings[vc->modes[mode_number].mapping];

    av_dlog(NULL, " Mode number: %u , mapping: %d , blocktype %d\n", mode_number,
            vc->modes[mode_number].mapping, vc->modes[mode_number].blockflag);

    blockflag = vc->modes[mode_number].blockflag;
    blocksize = vc->blocksize[blockflag];
    vlen = blocksize / 2;
    if (blockflag) {
        previous_window = get_bits(gb, 1);
        skip_bits1(gb); // next_window
    }

    memset(ch_res_ptr,   0, sizeof(float) * vc->audio_channels * vlen); //FIXME can this be removed ?
    memset(ch_floor_ptr, 0, sizeof(float) * vc->audio_channels * vlen); //FIXME can this be removed ?

// Decode floor

    for (i = 0; i < vc->audio_channels; ++i) {
        vorbis_floor *floor;
        int ret;
        if (mapping->submaps > 1) {
            floor = &vc->floors[mapping->submap_floor[mapping->mux[i]]];
        } else {
            floor = &vc->floors[mapping->submap_floor[0]];
        }

        ret = floor->decode(vc, &floor->data, ch_floor_ptr);

        if (ret < 0) {
            av_log(vc->avccontext, AV_LOG_ERROR, "Invalid codebook in vorbis_floor_decode.\n");
            return AVERROR_INVALIDDATA;
        }
        no_residue[i] = ret;
        ch_floor_ptr += vlen;
    }

// Nonzero vector propagate

    for (i = mapping->coupling_steps - 1; i >= 0; --i) {
        if (!(no_residue[mapping->magnitude[i]] & no_residue[mapping->angle[i]])) {
            no_residue[mapping->magnitude[i]] = 0;
            no_residue[mapping->angle[i]]     = 0;
        }
    }

// Decode residue

    for (i = 0; i < mapping->submaps; ++i) {
        vorbis_residue *residue;
        unsigned ch = 0;
        int ret;

        for (j = 0; j < vc->audio_channels; ++j) {
            if ((mapping->submaps == 1) || (i == mapping->mux[j])) {
                res_chan[j] = res_num;
                if (no_residue[j]) {
                    do_not_decode[ch] = 1;
                } else {
                    do_not_decode[ch] = 0;
                }
                ++ch;
                ++res_num;
            }
        }
        residue = &vc->residues[mapping->submap_residue[i]];
        if (ch_left < ch) {
            av_log(vc->avccontext, AV_LOG_ERROR, "Too many channels in vorbis_floor_decode.\n");
            return -1;
        }
        if (ch) {
            ret = vorbis_residue_decode(vc, residue, ch, do_not_decode, ch_res_ptr, vlen, ch_left);
            if (ret < 0)
                return ret;
        }

        ch_res_ptr += ch * vlen;
        ch_left -= ch;
    }

    if (ch_left > 0)
        return AVERROR_INVALIDDATA;

// Inverse coupling

    for (i = mapping->coupling_steps - 1; i >= 0; --i) { //warning: i has to be signed
        float *mag, *ang;

        mag = vc->channel_residues+res_chan[mapping->magnitude[i]] * blocksize / 2;
        ang = vc->channel_residues+res_chan[mapping->angle[i]]     * blocksize / 2;
        vc->dsp.vorbis_inverse_coupling(mag, ang, blocksize / 2);
    }

// Dotproduct, MDCT

    mdct = &vc->mdct[blockflag];

    for (j = vc->audio_channels-1;j >= 0; j--) {
        ch_floor_ptr = vc->channel_floors   + j           * blocksize / 2;
        ch_res_ptr   = vc->channel_residues + res_chan[j] * blocksize / 2;
        vc->dsp.vector_fmul(ch_floor_ptr, ch_floor_ptr, ch_res_ptr, blocksize / 2);
        mdct->imdct_half(mdct, ch_res_ptr, ch_floor_ptr);
    }

// Overlap/add, save data for next overlapping  FPMATH

    retlen = (blocksize + vc->blocksize[previous_window]) / 4;
    for (j = 0; j < vc->audio_channels; j++) {
        unsigned bs0 = vc->blocksize[0];
        unsigned bs1 = vc->blocksize[1];
        float *residue    = vc->channel_residues + res_chan[j] * blocksize / 2;
        float *saved      = vc->saved + j * bs1 / 4;
        float *ret        = vc->channel_floors + j * retlen;
        float *buf        = residue;
        const float *win  = vc->win[blockflag & previous_window];

        if (blockflag == previous_window) {
            vc->dsp.vector_fmul_window(ret, saved, buf, win, blocksize / 4);
        } else if (blockflag > previous_window) {
            vc->dsp.vector_fmul_window(ret, saved, buf, win, bs0 / 4);
            memcpy(ret+bs0/2, buf+bs0/4, ((bs1-bs0)/4) * sizeof(float));
        } else {
            memcpy(ret, saved, ((bs1 - bs0) / 4) * sizeof(float));
            vc->dsp.vector_fmul_window(ret + (bs1 - bs0) / 4, saved + (bs1 - bs0) / 4, buf, win, bs0 / 4);
        }
        memcpy(saved, buf + blocksize / 4, blocksize / 4 * sizeof(float));
    }

    vc->previous_window = blockflag;
    return retlen;
}

// Return the decoded audio packet through the standard api

static int vorbis_decode_frame(AVCodecContext *avccontext, void *data,
                               int *got_frame_ptr, AVPacket *avpkt)
{
    const uint8_t *buf = avpkt->data;
    int buf_size       = avpkt->size;
    vorbis_context *vc = avccontext->priv_data;
    GetBitContext *gb = &vc->gb;
    const float *channel_ptrs[255];
    int i, len, ret;

    av_dlog(NULL, "packet length %d \n", buf_size);

    init_get_bits(gb, buf, buf_size*8);

    if ((len = vorbis_parse_audio_packet(vc)) <= 0)
        return len;

    if (!vc->first_frame) {
        vc->first_frame = 1;
        *got_frame_ptr = 0;
        return buf_size;
    }

    av_dlog(NULL, "parsed %d bytes %d bits, returned %d samples (*ch*bits) \n",
            get_bits_count(gb) / 8, get_bits_count(gb) % 8, len);

    /* get output buffer */
    vc->frame.nb_samples = len;
    if ((ret = avccontext->get_buffer(avccontext, &vc->frame)) < 0) {
        av_log(avccontext, AV_LOG_ERROR, "get_buffer() failed\n");
        return ret;
    }

    if (vc->audio_channels > 8) {
        for (i = 0; i < vc->audio_channels; i++)
            channel_ptrs[i] = vc->channel_floors + i * len;
    } else {
        for (i = 0; i < vc->audio_channels; i++)
            channel_ptrs[i] = vc->channel_floors +
                              len * ff_vorbis_channel_layout_offsets[vc->audio_channels - 1][i];
    }

    if (avccontext->sample_fmt == AV_SAMPLE_FMT_FLT)
        vc->fmt_conv.float_interleave((float *)vc->frame.data[0], channel_ptrs,
                                      len, vc->audio_channels);
    else
        vc->fmt_conv.float_to_int16_interleave((int16_t *)vc->frame.data[0],
                                               channel_ptrs, len,
                                               vc->audio_channels);

    *got_frame_ptr   = 1;
    *(AVFrame *)data = vc->frame;

    return buf_size;
}

// Close decoder

static av_cold int vorbis_decode_close(AVCodecContext *avccontext)
{
    vorbis_context *vc = avccontext->priv_data;

    vorbis_free(vc);

    return 0;
}

static av_cold void vorbis_decode_flush(AVCodecContext *avccontext)
{
    vorbis_context *vc = avccontext->priv_data;

    if (vc->saved) {
        memset(vc->saved, 0, (vc->blocksize[1] / 4) * vc->audio_channels *
                             sizeof(*vc->saved));
    }
    vc->previous_window = 0;
}

AVCodec ff_vorbis_decoder = {
    .name            = "vorbis",
    .type            = AVMEDIA_TYPE_AUDIO,
    .id              = CODEC_ID_VORBIS,
    .priv_data_size  = sizeof(vorbis_context),
    .init            = vorbis_decode_init,
    .close           = vorbis_decode_close,
    .decode          = vorbis_decode_frame,
    .flush           = vorbis_decode_flush,
    .capabilities    = CODEC_CAP_DR1,
    .long_name       = NULL_IF_CONFIG_SMALL("Vorbis"),
    .channel_layouts = ff_vorbis_channel_layouts,
    .sample_fmts     = (const enum AVSampleFormat[]) {
        AV_SAMPLE_FMT_FLT, AV_SAMPLE_FMT_S16, AV_SAMPLE_FMT_NONE
    },
};<|MERGE_RESOLUTION|>--- conflicted
+++ resolved
@@ -578,21 +578,10 @@
             }
 
 // Precalculate order of x coordinates - needed for decode
-<<<<<<< HEAD
-            ff_vorbis_ready_floor1_list(floor_setup->data.t1.list, floor_setup->data.t1.x_list_dim);
-
-            for (j=1; j<floor_setup->data.t1.x_list_dim; j++) {
-                if (   floor_setup->data.t1.list[ floor_setup->data.t1.list[j-1].sort ].x
-                    == floor_setup->data.t1.list[ floor_setup->data.t1.list[j  ].sort ].x) {
-                    av_log(vc->avccontext, AV_LOG_ERROR, "Non unique x values in floor type 1\n");
-                    return AVERROR_INVALIDDATA;
-                }
-=======
             if (ff_vorbis_ready_floor1_list(vc->avccontext,
                                             floor_setup->data.t1.list,
                                             floor_setup->data.t1.x_list_dim)) {
                 return AVERROR_INVALIDDATA;
->>>>>>> ecf79c4d
             }
         } else if (floor_setup->floor_type == 0) {
             unsigned max_codebook_dim = 0;
