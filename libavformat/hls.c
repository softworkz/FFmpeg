/*
 * Apple HTTP Live Streaming demuxer
 * Copyright (c) 2010 Martin Storsjo
 * Copyright (c) 2013 Anssi Hannula
 *
 * This file is part of FFmpeg.
 *
 * FFmpeg is free software; you can redistribute it and/or
 * modify it under the terms of the GNU Lesser General Public
 * License as published by the Free Software Foundation; either
 * version 2.1 of the License, or (at your option) any later version.
 *
 * FFmpeg is distributed in the hope that it will be useful,
 * but WITHOUT ANY WARRANTY; without even the implied warranty of
 * MERCHANTABILITY or FITNESS FOR A PARTICULAR PURPOSE.  See the GNU
 * Lesser General Public License for more details.
 *
 * You should have received a copy of the GNU Lesser General Public
 * License along with FFmpeg; if not, write to the Free Software
 * Foundation, Inc., 51 Franklin Street, Fifth Floor, Boston, MA 02110-1301 USA
 */

/**
 * @file
 * Apple HTTP Live Streaming demuxer
 * http://tools.ietf.org/html/draft-pantos-http-live-streaming
 */

#include "libavutil/avstring.h"
#include "libavutil/avassert.h"
#include "libavutil/intreadwrite.h"
#include "libavutil/mathematics.h"
#include "libavutil/opt.h"
#include "libavutil/dict.h"
#include "libavutil/time.h"
#include "avformat.h"
#include "internal.h"
#include "avio_internal.h"
#include "url.h"
#include "id3v2.h"

#define INITIAL_BUFFER_SIZE 32768

#define MAX_FIELD_LEN 64
#define MAX_CHARACTERISTICS_LEN 512

#define MPEG_TIME_BASE 90000
#define MPEG_TIME_BASE_Q (AVRational){1, MPEG_TIME_BASE}

/*
 * An apple http stream consists of a playlist with media segment files,
 * played sequentially. There may be several playlists with the same
 * video content, in different bandwidth variants, that are played in
 * parallel (preferably only one bandwidth variant at a time). In this case,
 * the user supplied the url to a main playlist that only lists the variant
 * playlists.
 *
 * If the main playlist doesn't point at any variants, we still create
 * one anonymous toplevel variant for this, to maintain the structure.
 */

enum KeyType {
    KEY_NONE,
    KEY_AES_128,
    KEY_SAMPLE_AES
};

struct segment {
    int64_t duration;
    int64_t url_offset;
    int64_t size;
    char *url;
    char *key;
    enum KeyType key_type;
    uint8_t iv[16];
};

struct rendition;

enum PlaylistType {
    PLS_TYPE_UNSPECIFIED,
    PLS_TYPE_EVENT,
    PLS_TYPE_VOD
};

/*
 * Each playlist has its own demuxer. If it currently is active,
 * it has an open AVIOContext too, and potentially an AVPacket
 * containing the next packet from this stream.
 */
struct playlist {
    char url[MAX_URL_SIZE];
    AVIOContext pb;
    uint8_t* read_buffer;
    URLContext *input;
    AVFormatContext *parent;
    int index;
    AVFormatContext *ctx;
    AVPacket pkt;
    int stream_offset;

    int finished;
    enum PlaylistType type;
    int64_t target_duration;
    int start_seq_no;
    int n_segments;
    struct segment **segments;
    int needed, cur_needed;
    int cur_seq_no;
    int64_t cur_seg_offset;
    int64_t last_load_time;

    char key_url[MAX_URL_SIZE];
    uint8_t key[16];

    /* ID3 timestamp handling (elementary audio streams have ID3 timestamps
     * (and possibly other ID3 tags) in the beginning of each segment) */
    int is_id3_timestamped; /* -1: not yet known */
    int64_t id3_mpegts_timestamp; /* in mpegts tb */
    int64_t id3_offset; /* in stream original tb */
    uint8_t* id3_buf; /* temp buffer for id3 parsing */
    unsigned int id3_buf_size;
    AVDictionary *id3_initial; /* data from first id3 tag */
    int id3_found; /* ID3 tag found at some point */
    int id3_changed; /* ID3 tag data has changed at some point */
    ID3v2ExtraMeta *id3_deferred_extra; /* stored here until subdemuxer is opened */

    int64_t seek_timestamp;
    int seek_flags;
    int seek_stream_index; /* into subdemuxer stream array */

    /* Renditions associated with this playlist, if any.
     * Alternative rendition playlists have a single rendition associated
     * with them, and variant main Media Playlists may have
     * multiple (playlist-less) renditions associated with them. */
    int n_renditions;
    struct rendition **renditions;
};

/*
 * Renditions are e.g. alternative subtitle or audio streams.
 * The rendition may either be an external playlist or it may be
 * contained in the main Media Playlist of the variant (in which case
 * playlist is NULL).
 */
struct rendition {
    enum AVMediaType type;
    struct playlist *playlist;
    char group_id[MAX_FIELD_LEN];
    char language[MAX_FIELD_LEN];
    char name[MAX_FIELD_LEN];
    int disposition;
};

struct variant {
    int bandwidth;

    /* every variant contains at least the main Media Playlist in index 0 */
    int n_playlists;
    struct playlist **playlists;

    char audio_group[MAX_FIELD_LEN];
    char video_group[MAX_FIELD_LEN];
    char subtitles_group[MAX_FIELD_LEN];
};

typedef struct HLSContext {
    AVClass *class;
    int n_variants;
    struct variant **variants;
    int n_playlists;
    struct playlist **playlists;
    int n_renditions;
    struct rendition **renditions;

    int cur_seq_no;
    int live_start_index;
    int first_packet;
    int64_t first_timestamp;
    int64_t cur_timestamp;
    AVIOInterruptCB *interrupt_callback;
<<<<<<< HEAD
    char *user_agent;                    ///< holds HTTP user agent set as an AVOption to the HTTP protocol context
    char *cookies;                       ///< holds HTTP cookie values set in either the initial response or as an AVOption to the HTTP protocol context
    char *headers;                       ///< holds HTTP headers set as an AVOption to the HTTP protocol context
=======
    AVDictionary *avio_opts;
>>>>>>> 0c73a5a5
} HLSContext;

static int read_chomp_line(AVIOContext *s, char *buf, int maxlen)
{
    int len = ff_get_line(s, buf, maxlen);
    while (len > 0 && av_isspace(buf[len - 1]))
        buf[--len] = '\0';
    return len;
}

static void free_segment_list(struct playlist *pls)
{
    int i;
    for (i = 0; i < pls->n_segments; i++) {
        av_freep(&pls->segments[i]->key);
        av_freep(&pls->segments[i]->url);
        av_freep(&pls->segments[i]);
    }
    av_freep(&pls->segments);
    pls->n_segments = 0;
}

static void free_playlist_list(HLSContext *c)
{
    int i;
    for (i = 0; i < c->n_playlists; i++) {
        struct playlist *pls = c->playlists[i];
        free_segment_list(pls);
        av_freep(&pls->renditions);
        av_freep(&pls->id3_buf);
        av_dict_free(&pls->id3_initial);
        ff_id3v2_free_extra_meta(&pls->id3_deferred_extra);
        av_free_packet(&pls->pkt);
        av_freep(&pls->pb.buffer);
        if (pls->input)
            ffurl_close(pls->input);
        if (pls->ctx) {
            pls->ctx->pb = NULL;
            avformat_close_input(&pls->ctx);
        }
        av_free(pls);
    }
    av_freep(&c->playlists);
    av_freep(&c->cookies);
    av_freep(&c->user_agent);
    c->n_playlists = 0;
}

static void free_variant_list(HLSContext *c)
{
    int i;
    for (i = 0; i < c->n_variants; i++) {
        struct variant *var = c->variants[i];
        av_freep(&var->playlists);
        av_free(var);
    }
    av_freep(&c->variants);
    c->n_variants = 0;
}

static void free_rendition_list(HLSContext *c)
{
    int i;
    for (i = 0; i < c->n_renditions; i++)
        av_freep(&c->renditions[i]);
    av_freep(&c->renditions);
    c->n_renditions = 0;
}

/*
 * Used to reset a statically allocated AVPacket to a clean slate,
 * containing no data.
 */
static void reset_packet(AVPacket *pkt)
{
    av_init_packet(pkt);
    pkt->data = NULL;
}

static struct playlist *new_playlist(HLSContext *c, const char *url,
                                     const char *base)
{
    struct playlist *pls = av_mallocz(sizeof(struct playlist));
    if (!pls)
        return NULL;
    reset_packet(&pls->pkt);
    ff_make_absolute_url(pls->url, sizeof(pls->url), base, url);
    pls->seek_timestamp = AV_NOPTS_VALUE;

    pls->is_id3_timestamped = -1;
    pls->id3_mpegts_timestamp = AV_NOPTS_VALUE;

    dynarray_add(&c->playlists, &c->n_playlists, pls);
    return pls;
}

struct variant_info {
    char bandwidth[20];
    /* variant group ids: */
    char audio[MAX_FIELD_LEN];
    char video[MAX_FIELD_LEN];
    char subtitles[MAX_FIELD_LEN];
};

static struct variant *new_variant(HLSContext *c, struct variant_info *info,
                                   const char *url, const char *base)
{
    struct variant *var;
    struct playlist *pls;

    pls = new_playlist(c, url, base);
    if (!pls)
        return NULL;

    var = av_mallocz(sizeof(struct variant));
    if (!var)
        return NULL;

    if (info) {
        var->bandwidth = atoi(info->bandwidth);
        strcpy(var->audio_group, info->audio);
        strcpy(var->video_group, info->video);
        strcpy(var->subtitles_group, info->subtitles);
    }

    dynarray_add(&c->variants, &c->n_variants, var);
    dynarray_add(&var->playlists, &var->n_playlists, pls);
    return var;
}

static void handle_variant_args(struct variant_info *info, const char *key,
                                int key_len, char **dest, int *dest_len)
{
    if (!strncmp(key, "BANDWIDTH=", key_len)) {
        *dest     =        info->bandwidth;
        *dest_len = sizeof(info->bandwidth);
    } else if (!strncmp(key, "AUDIO=", key_len)) {
        *dest     =        info->audio;
        *dest_len = sizeof(info->audio);
    } else if (!strncmp(key, "VIDEO=", key_len)) {
        *dest     =        info->video;
        *dest_len = sizeof(info->video);
    } else if (!strncmp(key, "SUBTITLES=", key_len)) {
        *dest     =        info->subtitles;
        *dest_len = sizeof(info->subtitles);
    }
}

struct key_info {
     char uri[MAX_URL_SIZE];
     char method[11];
     char iv[35];
};

static void handle_key_args(struct key_info *info, const char *key,
                            int key_len, char **dest, int *dest_len)
{
    if (!strncmp(key, "METHOD=", key_len)) {
        *dest     =        info->method;
        *dest_len = sizeof(info->method);
    } else if (!strncmp(key, "URI=", key_len)) {
        *dest     =        info->uri;
        *dest_len = sizeof(info->uri);
    } else if (!strncmp(key, "IV=", key_len)) {
        *dest     =        info->iv;
        *dest_len = sizeof(info->iv);
    }
}

<<<<<<< HEAD
struct rendition_info {
    char type[16];
    char uri[MAX_URL_SIZE];
    char group_id[MAX_FIELD_LEN];
    char language[MAX_FIELD_LEN];
    char assoc_language[MAX_FIELD_LEN];
    char name[MAX_FIELD_LEN];
    char defaultr[4];
    char forced[4];
    char characteristics[MAX_CHARACTERISTICS_LEN];
};

static struct rendition *new_rendition(HLSContext *c, struct rendition_info *info,
                                      const char *url_base)
{
    struct rendition *rend;
    enum AVMediaType type = AVMEDIA_TYPE_UNKNOWN;
    char *characteristic;
    char *chr_ptr;
    char *saveptr;

    if (!strcmp(info->type, "AUDIO"))
        type = AVMEDIA_TYPE_AUDIO;
    else if (!strcmp(info->type, "VIDEO"))
        type = AVMEDIA_TYPE_VIDEO;
    else if (!strcmp(info->type, "SUBTITLES"))
        type = AVMEDIA_TYPE_SUBTITLE;
    else if (!strcmp(info->type, "CLOSED-CAPTIONS"))
        /* CLOSED-CAPTIONS is ignored since we do not support CEA-608 CC in
         * AVC SEI RBSP anyway */
        return NULL;

    if (type == AVMEDIA_TYPE_UNKNOWN)
        return NULL;

    /* URI is mandatory for subtitles as per spec */
    if (type == AVMEDIA_TYPE_SUBTITLE && !info->uri[0])
        return NULL;

    /* TODO: handle subtitles (each segment has to parsed separately) */
    if (type == AVMEDIA_TYPE_SUBTITLE)
        return NULL;

    rend = av_mallocz(sizeof(struct rendition));
    if (!rend)
        return NULL;

    dynarray_add(&c->renditions, &c->n_renditions, rend);

    rend->type = type;
    strcpy(rend->group_id, info->group_id);
    strcpy(rend->language, info->language);
    strcpy(rend->name, info->name);

    /* add the playlist if this is an external rendition */
    if (info->uri[0]) {
        rend->playlist = new_playlist(c, info->uri, url_base);
        if (rend->playlist)
            dynarray_add(&rend->playlist->renditions,
                         &rend->playlist->n_renditions, rend);
    }

    if (info->assoc_language[0]) {
        int langlen = strlen(rend->language);
        if (langlen < sizeof(rend->language) - 3) {
            rend->language[langlen] = ',';
            strncpy(rend->language + langlen + 1, info->assoc_language,
                    sizeof(rend->language) - langlen - 2);
        }
    }

    if (!strcmp(info->defaultr, "YES"))
        rend->disposition |= AV_DISPOSITION_DEFAULT;
    if (!strcmp(info->forced, "YES"))
        rend->disposition |= AV_DISPOSITION_FORCED;

    chr_ptr = info->characteristics;
    while ((characteristic = av_strtok(chr_ptr, ",", &saveptr))) {
        if (!strcmp(characteristic, "public.accessibility.describes-music-and-sound"))
            rend->disposition |= AV_DISPOSITION_HEARING_IMPAIRED;
        else if (!strcmp(characteristic, "public.accessibility.describes-video"))
            rend->disposition |= AV_DISPOSITION_VISUAL_IMPAIRED;

        chr_ptr = NULL;
    }

    return rend;
}

static void handle_rendition_args(struct rendition_info *info, const char *key,
                                  int key_len, char **dest, int *dest_len)
{
    if (!strncmp(key, "TYPE=", key_len)) {
        *dest     =        info->type;
        *dest_len = sizeof(info->type);
    } else if (!strncmp(key, "URI=", key_len)) {
        *dest     =        info->uri;
        *dest_len = sizeof(info->uri);
    } else if (!strncmp(key, "GROUP-ID=", key_len)) {
        *dest     =        info->group_id;
        *dest_len = sizeof(info->group_id);
    } else if (!strncmp(key, "LANGUAGE=", key_len)) {
        *dest     =        info->language;
        *dest_len = sizeof(info->language);
    } else if (!strncmp(key, "ASSOC-LANGUAGE=", key_len)) {
        *dest     =        info->assoc_language;
        *dest_len = sizeof(info->assoc_language);
    } else if (!strncmp(key, "NAME=", key_len)) {
        *dest     =        info->name;
        *dest_len = sizeof(info->name);
    } else if (!strncmp(key, "DEFAULT=", key_len)) {
        *dest     =        info->defaultr;
        *dest_len = sizeof(info->defaultr);
    } else if (!strncmp(key, "FORCED=", key_len)) {
        *dest     =        info->forced;
        *dest_len = sizeof(info->forced);
    } else if (!strncmp(key, "CHARACTERISTICS=", key_len)) {
        *dest     =        info->characteristics;
        *dest_len = sizeof(info->characteristics);
    }
    /*
     * ignored:
     * - AUTOSELECT: client may autoselect based on e.g. system language
     * - INSTREAM-ID: EIA-608 closed caption number ("CC1".."CC4")
     */
}

/* used by parse_playlist to allocate a new variant+playlist when the
 * playlist is detected to be a Media Playlist (not Master Playlist)
 * and we have no parent Master Playlist (parsing of which would have
 * allocated the variant and playlist already) */
static int ensure_playlist(HLSContext *c, struct playlist **pls, const char *url)
{
    if (*pls)
        return 0;
    if (!new_variant(c, NULL, url, NULL))
        return AVERROR(ENOMEM);
    *pls = c->playlists[c->n_playlists - 1];
    return 0;
}

/* pls = NULL  => Master Playlist or parentless Media Playlist
 * pls = !NULL => parented Media Playlist, playlist+variant allocated */
=======
static int open_in(HLSContext *c, AVIOContext **in, const char *url)
{
    AVDictionary *tmp = NULL;
    int ret;

    av_dict_copy(&tmp, c->avio_opts, 0);

    ret = avio_open2(in, url, AVIO_FLAG_READ, c->interrupt_callback, &tmp);

    av_dict_free(&tmp);
    return ret;
}

static int url_connect(struct variant *var, AVDictionary *opts)
{
    AVDictionary *tmp = NULL;
    int ret;

    av_dict_copy(&tmp, opts, 0);

    av_opt_set_dict(var->input, &tmp);

    if ((ret = ffurl_connect(var->input, NULL)) < 0) {
        ffurl_close(var->input);
        var->input = NULL;
    }

    av_dict_free(&tmp);
    return ret;
}

static int open_url(HLSContext *c, URLContext **uc, const char *url)
{
    AVDictionary *tmp = NULL;
    int ret;

    av_dict_copy(&tmp, c->avio_opts, 0);

    ret = ffurl_open(uc, url, AVIO_FLAG_READ, c->interrupt_callback, &tmp);

    av_dict_free(&tmp);

    return ret;
}

>>>>>>> 0c73a5a5
static int parse_playlist(HLSContext *c, const char *url,
                          struct playlist *pls, AVIOContext *in)
{
    int ret = 0, is_segment = 0, is_variant = 0;
    int64_t duration = 0;
    enum KeyType key_type = KEY_NONE;
    uint8_t iv[16] = "";
    int has_iv = 0;
    char key[MAX_URL_SIZE] = "";
    char line[MAX_URL_SIZE];
    const char *ptr;
    int close_in = 0;
    int64_t seg_offset = 0;
    int64_t seg_size = -1;
    uint8_t *new_url = NULL;
    struct variant_info variant_info;
    char tmp_str[MAX_URL_SIZE];

    if (!in) {
<<<<<<< HEAD
        AVDictionary *opts = NULL;
        close_in = 1;
        /* Some HLS servers don't like being sent the range header */
        av_dict_set(&opts, "seekable", "0", 0);

        // broker prior HTTP options that should be consistent across requests
        av_dict_set(&opts, "user-agent", c->user_agent, 0);
        av_dict_set(&opts, "cookies", c->cookies, 0);
        av_dict_set(&opts, "headers", c->headers, 0);

        ret = avio_open2(&in, url, AVIO_FLAG_READ,
                         c->interrupt_callback, &opts);
        av_dict_free(&opts);
=======
        ret = open_in(c, &in, url);
>>>>>>> 0c73a5a5
        if (ret < 0)
            return ret;
        close_in = 1;
    }

    if (av_opt_get(in, "location", AV_OPT_SEARCH_CHILDREN, &new_url) >= 0)
        url = new_url;

    read_chomp_line(in, line, sizeof(line));
    if (strcmp(line, "#EXTM3U")) {
        ret = AVERROR_INVALIDDATA;
        goto fail;
    }

    if (pls) {
        free_segment_list(pls);
        pls->finished = 0;
        pls->type = PLS_TYPE_UNSPECIFIED;
    }
    while (!avio_feof(in)) {
        read_chomp_line(in, line, sizeof(line));
        if (av_strstart(line, "#EXT-X-STREAM-INF:", &ptr)) {
            is_variant = 1;
            memset(&variant_info, 0, sizeof(variant_info));
            ff_parse_key_value(ptr, (ff_parse_key_val_cb) handle_variant_args,
                               &variant_info);
        } else if (av_strstart(line, "#EXT-X-KEY:", &ptr)) {
            struct key_info info = {{0}};
            ff_parse_key_value(ptr, (ff_parse_key_val_cb) handle_key_args,
                               &info);
            key_type = KEY_NONE;
            has_iv = 0;
            if (!strcmp(info.method, "AES-128"))
                key_type = KEY_AES_128;
            if (!strcmp(info.method, "SAMPLE-AES"))
                key_type = KEY_SAMPLE_AES;
            if (!strncmp(info.iv, "0x", 2) || !strncmp(info.iv, "0X", 2)) {
                ff_hex_to_data(iv, info.iv + 2);
                has_iv = 1;
            }
            av_strlcpy(key, info.uri, sizeof(key));
        } else if (av_strstart(line, "#EXT-X-MEDIA:", &ptr)) {
            struct rendition_info info = {{0}};
            ff_parse_key_value(ptr, (ff_parse_key_val_cb) handle_rendition_args,
                               &info);
            new_rendition(c, &info, url);
        } else if (av_strstart(line, "#EXT-X-TARGETDURATION:", &ptr)) {
            ret = ensure_playlist(c, &pls, url);
            if (ret < 0)
                goto fail;
            pls->target_duration = atoi(ptr) * AV_TIME_BASE;
        } else if (av_strstart(line, "#EXT-X-MEDIA-SEQUENCE:", &ptr)) {
            ret = ensure_playlist(c, &pls, url);
            if (ret < 0)
                goto fail;
            pls->start_seq_no = atoi(ptr);
        } else if (av_strstart(line, "#EXT-X-PLAYLIST-TYPE:", &ptr)) {
            ret = ensure_playlist(c, &pls, url);
            if (ret < 0)
                goto fail;
            if (!strcmp(ptr, "EVENT"))
                pls->type = PLS_TYPE_EVENT;
            else if (!strcmp(ptr, "VOD"))
                pls->type = PLS_TYPE_VOD;
        } else if (av_strstart(line, "#EXT-X-ENDLIST", &ptr)) {
            if (pls)
                pls->finished = 1;
        } else if (av_strstart(line, "#EXTINF:", &ptr)) {
            is_segment = 1;
            duration   = atof(ptr) * AV_TIME_BASE;
        } else if (av_strstart(line, "#EXT-X-BYTERANGE:", &ptr)) {
            seg_size = atoi(ptr);
            ptr = strchr(ptr, '@');
            if (ptr)
                seg_offset = atoi(ptr+1);
        } else if (av_strstart(line, "#", NULL)) {
            continue;
        } else if (line[0]) {
            if (is_variant) {
                if (!new_variant(c, &variant_info, line, url)) {
                    ret = AVERROR(ENOMEM);
                    goto fail;
                }
                is_variant = 0;
            }
            if (is_segment) {
                struct segment *seg;
                if (!pls) {
                    if (!new_variant(c, 0, url, NULL)) {
                        ret = AVERROR(ENOMEM);
                        goto fail;
                    }
                    pls = c->playlists[c->n_playlists - 1];
                }
                seg = av_malloc(sizeof(struct segment));
                if (!seg) {
                    ret = AVERROR(ENOMEM);
                    goto fail;
                }
                seg->duration = duration;
                seg->key_type = key_type;
                if (has_iv) {
                    memcpy(seg->iv, iv, sizeof(iv));
                } else {
                    int seq = pls->start_seq_no + pls->n_segments;
                    memset(seg->iv, 0, sizeof(seg->iv));
                    AV_WB32(seg->iv + 12, seq);
                }

                if (key_type != KEY_NONE) {
                    ff_make_absolute_url(tmp_str, sizeof(tmp_str), url, key);
                    seg->key = av_strdup(tmp_str);
                    if (!seg->key) {
                        av_free(seg);
                        ret = AVERROR(ENOMEM);
                        goto fail;
                    }
                } else {
                    seg->key = NULL;
                }

                ff_make_absolute_url(tmp_str, sizeof(tmp_str), url, line);
                seg->url = av_strdup(tmp_str);
                if (!seg->url) {
                    av_free(seg->key);
                    av_free(seg);
                    ret = AVERROR(ENOMEM);
                    goto fail;
                }

                dynarray_add(&pls->segments, &pls->n_segments, seg);
                is_segment = 0;

                seg->size = seg_size;
                if (seg_size >= 0) {
                    seg->url_offset = seg_offset;
                    seg_offset += seg_size;
                    seg_size = -1;
                } else {
                    seg->url_offset = 0;
                    seg_offset = 0;
                }
            }
        }
    }
    if (pls)
        pls->last_load_time = av_gettime_relative();

fail:
    av_free(new_url);
    if (close_in)
        avio_close(in);
    return ret;
}

enum ReadFromURLMode {
    READ_NORMAL,
    READ_COMPLETE,
};

/* read from URLContext, limiting read to current segment */
static int read_from_url(struct playlist *pls, uint8_t *buf, int buf_size,
                         enum ReadFromURLMode mode)
{
    int ret;
    struct segment *seg = pls->segments[pls->cur_seq_no - pls->start_seq_no];

     /* limit read if the segment was only a part of a file */
    if (seg->size >= 0)
        buf_size = FFMIN(buf_size, seg->size - pls->cur_seg_offset);

    if (mode == READ_COMPLETE)
        ret = ffurl_read_complete(pls->input, buf, buf_size);
    else
        ret = ffurl_read(pls->input, buf, buf_size);

    if (ret > 0)
        pls->cur_seg_offset += ret;

    return ret;
}

/* Parse the raw ID3 data and pass contents to caller */
static void parse_id3(AVFormatContext *s, AVIOContext *pb,
                      AVDictionary **metadata, int64_t *dts,
                      ID3v2ExtraMetaAPIC **apic, ID3v2ExtraMeta **extra_meta)
{
    static const char id3_priv_owner_ts[] = "com.apple.streaming.transportStreamTimestamp";
    ID3v2ExtraMeta *meta;

    ff_id3v2_read_dict(pb, metadata, ID3v2_DEFAULT_MAGIC, extra_meta);
    for (meta = *extra_meta; meta; meta = meta->next) {
        if (!strcmp(meta->tag, "PRIV")) {
            ID3v2ExtraMetaPRIV *priv = meta->data;
            if (priv->datasize == 8 && !strcmp(priv->owner, id3_priv_owner_ts)) {
                /* 33-bit MPEG timestamp */
                int64_t ts = AV_RB64(priv->data);
                av_log(s, AV_LOG_DEBUG, "HLS ID3 audio timestamp %"PRId64"\n", ts);
                if ((ts & ~((1ULL << 33) - 1)) == 0)
                    *dts = ts;
                else
                    av_log(s, AV_LOG_ERROR, "Invalid HLS ID3 audio timestamp %"PRId64"\n", ts);
            }
        } else if (!strcmp(meta->tag, "APIC") && apic)
            *apic = meta->data;
    }
}

/* Check if the ID3 metadata contents have changed */
static int id3_has_changed_values(struct playlist *pls, AVDictionary *metadata,
                                  ID3v2ExtraMetaAPIC *apic)
{
    AVDictionaryEntry *entry = NULL;
    AVDictionaryEntry *oldentry;
    /* check that no keys have changed values */
    while ((entry = av_dict_get(metadata, "", entry, AV_DICT_IGNORE_SUFFIX))) {
        oldentry = av_dict_get(pls->id3_initial, entry->key, NULL, AV_DICT_MATCH_CASE);
        if (!oldentry || strcmp(oldentry->value, entry->value) != 0)
            return 1;
    }

    /* check if apic appeared */
    if (apic && (pls->ctx->nb_streams != 2 || !pls->ctx->streams[1]->attached_pic.data))
        return 1;

    if (apic) {
        int size = pls->ctx->streams[1]->attached_pic.size;
        if (size != apic->buf->size - AV_INPUT_BUFFER_PADDING_SIZE)
            return 1;

        if (memcmp(apic->buf->data, pls->ctx->streams[1]->attached_pic.data, size) != 0)
            return 1;
    }

    return 0;
}

/* Parse ID3 data and handle the found data */
static void handle_id3(AVIOContext *pb, struct playlist *pls)
{
    AVDictionary *metadata = NULL;
    ID3v2ExtraMetaAPIC *apic = NULL;
    ID3v2ExtraMeta *extra_meta = NULL;
    int64_t timestamp = AV_NOPTS_VALUE;

    parse_id3(pls->ctx, pb, &metadata, &timestamp, &apic, &extra_meta);

    if (timestamp != AV_NOPTS_VALUE) {
        pls->id3_mpegts_timestamp = timestamp;
        pls->id3_offset = 0;
    }

    if (!pls->id3_found) {
        /* initial ID3 tags */
        av_assert0(!pls->id3_deferred_extra);
        pls->id3_found = 1;

        /* get picture attachment and set text metadata */
        if (pls->ctx->nb_streams)
            ff_id3v2_parse_apic(pls->ctx, &extra_meta);
        else
            /* demuxer not yet opened, defer picture attachment */
            pls->id3_deferred_extra = extra_meta;

        av_dict_copy(&pls->ctx->metadata, metadata, 0);
        pls->id3_initial = metadata;

    } else {
        if (!pls->id3_changed && id3_has_changed_values(pls, metadata, apic)) {
            avpriv_report_missing_feature(pls->ctx, "Changing ID3 metadata in HLS audio elementary stream");
            pls->id3_changed = 1;
        }
        av_dict_free(&metadata);
    }

    if (!pls->id3_deferred_extra)
        ff_id3v2_free_extra_meta(&extra_meta);
}

/* Intercept and handle ID3 tags between URLContext and AVIOContext */
static void intercept_id3(struct playlist *pls, uint8_t *buf,
                         int buf_size, int *len)
{
    /* intercept id3 tags, we do not want to pass them to the raw
     * demuxer on all segment switches */
    int bytes;
    int id3_buf_pos = 0;
    int fill_buf = 0;

    /* gather all the id3 tags */
    while (1) {
        /* see if we can retrieve enough data for ID3 header */
        if (*len < ID3v2_HEADER_SIZE && buf_size >= ID3v2_HEADER_SIZE) {
            bytes = read_from_url(pls, buf + *len, ID3v2_HEADER_SIZE - *len, READ_COMPLETE);
            if (bytes > 0) {

                if (bytes == ID3v2_HEADER_SIZE - *len)
                    /* no EOF yet, so fill the caller buffer again after
                     * we have stripped the ID3 tags */
                    fill_buf = 1;

                *len += bytes;

            } else if (*len <= 0) {
                /* error/EOF */
                *len = bytes;
                fill_buf = 0;
            }
        }

        if (*len < ID3v2_HEADER_SIZE)
            break;

        if (ff_id3v2_match(buf, ID3v2_DEFAULT_MAGIC)) {
            struct segment *seg = pls->segments[pls->cur_seq_no - pls->start_seq_no];
            int64_t maxsize = seg->size >= 0 ? seg->size : 1024*1024;
            int taglen = ff_id3v2_tag_len(buf);
            int tag_got_bytes = FFMIN(taglen, *len);
            int remaining = taglen - tag_got_bytes;

            if (taglen > maxsize) {
                av_log(pls->ctx, AV_LOG_ERROR, "Too large HLS ID3 tag (%d > %"PRId64" bytes)\n",
                       taglen, maxsize);
                break;
            }

            /*
             * Copy the id3 tag to our temporary id3 buffer.
             * We could read a small id3 tag directly without memcpy, but
             * we would still need to copy the large tags, and handling
             * both of those cases together with the possibility for multiple
             * tags would make the handling a bit complex.
             */
            pls->id3_buf = av_fast_realloc(pls->id3_buf, &pls->id3_buf_size, id3_buf_pos + taglen);
            if (!pls->id3_buf)
                break;
            memcpy(pls->id3_buf + id3_buf_pos, buf, tag_got_bytes);
            id3_buf_pos += tag_got_bytes;

            /* strip the intercepted bytes */
            *len -= tag_got_bytes;
            memmove(buf, buf + tag_got_bytes, *len);
            av_log(pls->ctx, AV_LOG_DEBUG, "Stripped %d HLS ID3 bytes\n", tag_got_bytes);

            if (remaining > 0) {
                /* read the rest of the tag in */
                if (read_from_url(pls, pls->id3_buf + id3_buf_pos, remaining, READ_COMPLETE) != remaining)
                    break;
                id3_buf_pos += remaining;
                av_log(pls->ctx, AV_LOG_DEBUG, "Stripped additional %d HLS ID3 bytes\n", remaining);
            }

        } else {
            /* no more ID3 tags */
            break;
        }
    }

    /* re-fill buffer for the caller unless EOF */
    if (*len >= 0 && (fill_buf || *len == 0)) {
        bytes = read_from_url(pls, buf + *len, buf_size - *len, READ_NORMAL);

        /* ignore error if we already had some data */
        if (bytes >= 0)
            *len += bytes;
        else if (*len == 0)
            *len = bytes;
    }

    if (pls->id3_buf) {
        /* Now parse all the ID3 tags */
        AVIOContext id3ioctx;
        ffio_init_context(&id3ioctx, pls->id3_buf, id3_buf_pos, 0, NULL, NULL, NULL, NULL);
        handle_id3(&id3ioctx, pls);
    }

    if (pls->is_id3_timestamped == -1)
        pls->is_id3_timestamped = (pls->id3_mpegts_timestamp != AV_NOPTS_VALUE);
}

static void update_options(char **dest, const char *name, void *src)
{
    av_freep(dest);
    av_opt_get(src, name, 0, (uint8_t**)dest);
    if (*dest && !strlen(*dest))
        av_freep(dest);
}

static int open_input(HLSContext *c, struct playlist *pls)
{
    AVDictionary *opts = NULL;
    AVDictionary *opts2 = NULL;
    int ret;
    struct segment *seg = pls->segments[pls->cur_seq_no - pls->start_seq_no];

    // broker prior HTTP options that should be consistent across requests
    av_dict_set(&opts, "user-agent", c->user_agent, 0);
    av_dict_set(&opts, "cookies", c->cookies, 0);
    av_dict_set(&opts, "headers", c->headers, 0);
    av_dict_set(&opts, "seekable", "0", 0);

    // Same opts for key request (ffurl_open mutilates the opts so it cannot be used twice)
    av_dict_copy(&opts2, opts, 0);

    if (seg->size >= 0) {
        /* try to restrict the HTTP request to the part we want
         * (if this is in fact a HTTP request) */
        av_dict_set_int(&opts, "offset", seg->url_offset, 0);
        av_dict_set_int(&opts, "end_offset", seg->url_offset + seg->size, 0);
    }

    av_log(pls->parent, AV_LOG_VERBOSE, "HLS request for url '%s', offset %"PRId64", playlist %d\n",
           seg->url, seg->url_offset, pls->index);

    if (seg->key_type == KEY_NONE) {
<<<<<<< HEAD
        ret = ffurl_open(&pls->input, seg->url, AVIO_FLAG_READ,
                          &pls->parent->interrupt_callback, &opts);

=======
        return  open_url(var->parent->priv_data, &var->input, seg->url);
>>>>>>> 0c73a5a5
    } else if (seg->key_type == KEY_AES_128) {
        HLSContext *c = var->parent->priv_data;
        char iv[33], key[33], url[MAX_URL_SIZE];
        if (strcmp(seg->key, pls->key_url)) {
            URLContext *uc;
<<<<<<< HEAD
            if (ffurl_open(&uc, seg->key, AVIO_FLAG_READ,
                           &pls->parent->interrupt_callback, &opts2) == 0) {
                if (ffurl_read_complete(uc, pls->key, sizeof(pls->key))
                    != sizeof(pls->key)) {
=======
            if (open_url(var->parent->priv_data, &uc, seg->key) == 0) {
                if (ffurl_read_complete(uc, var->key, sizeof(var->key))
                    != sizeof(var->key)) {
>>>>>>> 0c73a5a5
                    av_log(NULL, AV_LOG_ERROR, "Unable to read key file %s\n",
                           seg->key);
                }
                update_options(&c->cookies, "cookies", uc->priv_data);
                av_dict_set(&opts, "cookies", c->cookies, 0);
                ffurl_close(uc);
            } else {
                av_log(NULL, AV_LOG_ERROR, "Unable to open key file %s\n",
                       seg->key);
            }
            av_strlcpy(pls->key_url, seg->key, sizeof(pls->key_url));
        }
        ff_data_to_hex(iv, seg->iv, sizeof(seg->iv), 0);
        ff_data_to_hex(key, pls->key, sizeof(pls->key), 0);
        iv[32] = key[32] = '\0';
        if (strstr(seg->url, "://"))
            snprintf(url, sizeof(url), "crypto+%s", seg->url);
        else
            snprintf(url, sizeof(url), "crypto:%s", seg->url);
<<<<<<< HEAD
        if ((ret = ffurl_alloc(&pls->input, url, AVIO_FLAG_READ,
                               &pls->parent->interrupt_callback)) < 0)
            goto cleanup;
        av_opt_set(pls->input->priv_data, "key", key, 0);
        av_opt_set(pls->input->priv_data, "iv", iv, 0);

        if ((ret = ffurl_connect(pls->input, &opts)) < 0) {
            ffurl_close(pls->input);
            pls->input = NULL;
            goto cleanup;
        }
        ret = 0;
    } else if (seg->key_type == KEY_SAMPLE_AES) {
        av_log(pls->parent, AV_LOG_ERROR,
               "SAMPLE-AES encryption is not supported yet\n");
        ret = AVERROR_PATCHWELCOME;
    }
    else
      ret = AVERROR(ENOSYS);

    /* Seek to the requested position. If this was a HTTP request, the offset
     * should already be where want it to, but this allows e.g. local testing
     * without a HTTP server. */
    if (ret == 0 && seg->key_type == KEY_NONE) {
        int seekret = ffurl_seek(pls->input, seg->url_offset, SEEK_SET);
        if (seekret < 0) {
            av_log(pls->parent, AV_LOG_ERROR, "Unable to seek to offset %"PRId64" of HLS segment '%s'\n", seg->url_offset, seg->url);
            ret = seekret;
            ffurl_close(pls->input);
            pls->input = NULL;
        }
=======
        if ((ret = ffurl_alloc(&var->input, url, AVIO_FLAG_READ,
                               &var->parent->interrupt_callback)) < 0)
            return ret;
        av_opt_set(var->input->priv_data, "key", key, 0);
        av_opt_set(var->input->priv_data, "iv", iv, 0);

        return url_connect(var, c->avio_opts);
>>>>>>> 0c73a5a5
    }

cleanup:
    av_dict_free(&opts);
    av_dict_free(&opts2);
    pls->cur_seg_offset = 0;
    return ret;
}

static int64_t default_reload_interval(struct playlist *pls)
{
    return pls->n_segments > 0 ?
                          pls->segments[pls->n_segments - 1]->duration :
                          pls->target_duration;
}

static int read_data(void *opaque, uint8_t *buf, int buf_size)
{
    struct playlist *v = opaque;
    HLSContext *c = v->parent->priv_data;
    int ret, i;
    int just_opened = 0;

restart:
    if (!v->needed)
        return AVERROR_EOF;

    if (!v->input) {
        int64_t reload_interval;

        /* Check that the playlist is still needed before opening a new
         * segment. */
        if (v->ctx && v->ctx->nb_streams &&
            v->parent->nb_streams >= v->stream_offset + v->ctx->nb_streams) {
            v->needed = 0;
            for (i = v->stream_offset; i < v->stream_offset + v->ctx->nb_streams;
                i++) {
                if (v->parent->streams[i]->discard < AVDISCARD_ALL)
                    v->needed = 1;
            }
        }
        if (!v->needed) {
            av_log(v->parent, AV_LOG_INFO, "No longer receiving playlist %d\n",
                v->index);
            return AVERROR_EOF;
        }

        /* If this is a live stream and the reload interval has elapsed since
         * the last playlist reload, reload the playlists now. */
        reload_interval = default_reload_interval(v);

reload:
        if (!v->finished &&
            av_gettime_relative() - v->last_load_time >= reload_interval) {
            if ((ret = parse_playlist(c, v->url, v, NULL)) < 0) {
                av_log(v->parent, AV_LOG_WARNING, "Failed to reload playlist %d\n",
                       v->index);
                return ret;
            }
            /* If we need to reload the playlist again below (if
             * there's still no more segments), switch to a reload
             * interval of half the target duration. */
            reload_interval = v->target_duration / 2;
        }
        if (v->cur_seq_no < v->start_seq_no) {
            av_log(NULL, AV_LOG_WARNING,
                   "skipping %d segments ahead, expired from playlists\n",
                   v->start_seq_no - v->cur_seq_no);
            v->cur_seq_no = v->start_seq_no;
        }
        if (v->cur_seq_no >= v->start_seq_no + v->n_segments) {
            if (v->finished)
                return AVERROR_EOF;
            while (av_gettime_relative() - v->last_load_time < reload_interval) {
                if (ff_check_interrupt(c->interrupt_callback))
                    return AVERROR_EXIT;
                av_usleep(100*1000);
            }
            /* Enough time has elapsed since the last reload */
            goto reload;
        }

        ret = open_input(c, v);
        if (ret < 0) {
            if (ff_check_interrupt(c->interrupt_callback))
                return AVERROR_EXIT;
            av_log(v->parent, AV_LOG_WARNING, "Failed to open segment of playlist %d\n",
                   v->index);
            v->cur_seq_no += 1;
            goto reload;
        }
        just_opened = 1;
    }

    ret = read_from_url(v, buf, buf_size, READ_NORMAL);
    if (ret > 0) {
        if (just_opened && v->is_id3_timestamped != 0) {
            /* Intercept ID3 tags here, elementary audio streams are required
             * to convey timestamps using them in the beginning of each segment. */
            intercept_id3(v, buf, buf_size, &ret);
        }

        return ret;
    }
    ffurl_close(v->input);
    v->input = NULL;
    v->cur_seq_no++;

    c->cur_seq_no = v->cur_seq_no;

    goto restart;
}

static int playlist_in_multiple_variants(HLSContext *c, struct playlist *pls)
{
    int variant_count = 0;
    int i, j;

    for (i = 0; i < c->n_variants && variant_count < 2; i++) {
        struct variant *v = c->variants[i];

        for (j = 0; j < v->n_playlists; j++) {
            if (v->playlists[j] == pls) {
                variant_count++;
                break;
            }
        }
    }

    return variant_count >= 2;
}

static void add_renditions_to_variant(HLSContext *c, struct variant *var,
                                      enum AVMediaType type, const char *group_id)
{
    int i;

    for (i = 0; i < c->n_renditions; i++) {
        struct rendition *rend = c->renditions[i];

        if (rend->type == type && !strcmp(rend->group_id, group_id)) {

            if (rend->playlist)
                /* rendition is an external playlist
                 * => add the playlist to the variant */
                dynarray_add(&var->playlists, &var->n_playlists, rend->playlist);
            else
                /* rendition is part of the variant main Media Playlist
                 * => add the rendition to the main Media Playlist */
                dynarray_add(&var->playlists[0]->renditions,
                             &var->playlists[0]->n_renditions,
                             rend);
        }
    }
}

static void add_metadata_from_renditions(AVFormatContext *s, struct playlist *pls,
                                         enum AVMediaType type)
{
    int rend_idx = 0;
    int i;

    for (i = 0; i < pls->ctx->nb_streams; i++) {
        AVStream *st = s->streams[pls->stream_offset + i];

        if (st->codec->codec_type != type)
            continue;

        for (; rend_idx < pls->n_renditions; rend_idx++) {
            struct rendition *rend = pls->renditions[rend_idx];

            if (rend->type != type)
                continue;

            if (rend->language[0])
                av_dict_set(&st->metadata, "language", rend->language, 0);
            if (rend->name[0])
                av_dict_set(&st->metadata, "comment", rend->name, 0);

            st->disposition |= rend->disposition;
        }
        if (rend_idx >=pls->n_renditions)
            break;
    }
}

/* if timestamp was in valid range: returns 1 and sets seq_no
 * if not: returns 0 and sets seq_no to closest segment */
static int find_timestamp_in_playlist(HLSContext *c, struct playlist *pls,
                                      int64_t timestamp, int *seq_no)
{
    int i;
    int64_t pos = c->first_timestamp == AV_NOPTS_VALUE ?
                  0 : c->first_timestamp;

    if (timestamp < pos) {
        *seq_no = pls->start_seq_no;
        return 0;
    }

    for (i = 0; i < pls->n_segments; i++) {
        int64_t diff = pos + pls->segments[i]->duration - timestamp;
        if (diff > 0) {
            *seq_no = pls->start_seq_no + i;
            return 1;
        }
        pos += pls->segments[i]->duration;
    }

    *seq_no = pls->start_seq_no + pls->n_segments - 1;

    return 0;
}

static int select_cur_seq_no(HLSContext *c, struct playlist *pls)
{
    int seq_no;

    if (!pls->finished && !c->first_packet &&
        av_gettime_relative() - pls->last_load_time >= default_reload_interval(pls))
        /* reload the playlist since it was suspended */
        parse_playlist(c, pls->url, pls, NULL);

    /* If playback is already in progress (we are just selecting a new
     * playlist) and this is a complete file, find the matching segment
     * by counting durations. */
    if (pls->finished && c->cur_timestamp != AV_NOPTS_VALUE) {
        find_timestamp_in_playlist(c, pls, c->cur_timestamp, &seq_no);
        return seq_no;
    }

    if (!pls->finished) {
        if (!c->first_packet && /* we are doing a segment selection during playback */
            c->cur_seq_no >= pls->start_seq_no &&
            c->cur_seq_no < pls->start_seq_no + pls->n_segments)
            /* While spec 3.4.3 says that we cannot assume anything about the
             * content at the same sequence number on different playlists,
             * in practice this seems to work and doing it otherwise would
             * require us to download a segment to inspect its timestamps. */
            return c->cur_seq_no;

        /* If this is a live stream, start live_start_index segments from the
         * start or end */
        if (c->live_start_index < 0)
            return pls->start_seq_no + FFMAX(pls->n_segments + c->live_start_index, 0);
        else
            return pls->start_seq_no + FFMIN(c->live_start_index, pls->n_segments - 1);
    }

    /* Otherwise just start on the first segment. */
    return pls->start_seq_no;
}

static int save_avio_options(AVFormatContext *s)
{
    HLSContext *c = s->priv_data;
    const char *opts[] = { "headers", "user_agent", NULL }, **opt = opts;
    uint8_t *buf;
    int ret = 0;

    while (*opt) {
        if (av_opt_get(s->pb, *opt, AV_OPT_SEARCH_CHILDREN, &buf) >= 0) {
            ret = av_dict_set(&c->avio_opts, *opt, buf,
                              AV_DICT_DONT_STRDUP_VAL);
            if (ret < 0)
                return ret;
        }
        opt++;
    }

    return ret;
}

static int hls_read_header(AVFormatContext *s)
{
    URLContext *u = (s->flags & AVFMT_FLAG_CUSTOM_IO) ? NULL : s->pb->opaque;
    HLSContext *c = s->priv_data;
    int ret = 0, i, j, stream_offset = 0;

    c->interrupt_callback = &s->interrupt_callback;

    c->first_packet = 1;
    c->first_timestamp = AV_NOPTS_VALUE;
    c->cur_timestamp = AV_NOPTS_VALUE;

    // if the URL context is good, read important options we must broker later
    if (u && u->prot->priv_data_class) {
        // get the previous user agent & set back to null if string size is zero
        update_options(&c->user_agent, "user-agent", u->priv_data);

        // get the previous cookies & set back to null if string size is zero
        update_options(&c->cookies, "cookies", u->priv_data);

        // get the previous headers & set back to null if string size is zero
        update_options(&c->headers, "headers", u->priv_data);
    }

    if ((ret = parse_playlist(c, s->filename, NULL, s->pb)) < 0)
        goto fail;

    if ((ret = save_avio_options(s)) < 0)
        goto fail;

    if (c->n_variants == 0) {
        av_log(NULL, AV_LOG_WARNING, "Empty playlist\n");
        ret = AVERROR_EOF;
        goto fail;
    }
    /* If the playlist only contained playlists (Master Playlist),
     * parse each individual playlist. */
    if (c->n_playlists > 1 || c->playlists[0]->n_segments == 0) {
        for (i = 0; i < c->n_playlists; i++) {
            struct playlist *pls = c->playlists[i];
            if ((ret = parse_playlist(c, pls->url, pls, NULL)) < 0)
                goto fail;
        }
    }

    if (c->variants[0]->playlists[0]->n_segments == 0) {
        av_log(NULL, AV_LOG_WARNING, "Empty playlist\n");
        ret = AVERROR_EOF;
        goto fail;
    }

    /* If this isn't a live stream, calculate the total duration of the
     * stream. */
    if (c->variants[0]->playlists[0]->finished) {
        int64_t duration = 0;
        for (i = 0; i < c->variants[0]->playlists[0]->n_segments; i++)
            duration += c->variants[0]->playlists[0]->segments[i]->duration;
        s->duration = duration;
    }

    /* Associate renditions with variants */
    for (i = 0; i < c->n_variants; i++) {
        struct variant *var = c->variants[i];

        if (var->audio_group[0])
            add_renditions_to_variant(c, var, AVMEDIA_TYPE_AUDIO, var->audio_group);
        if (var->video_group[0])
            add_renditions_to_variant(c, var, AVMEDIA_TYPE_VIDEO, var->video_group);
        if (var->subtitles_group[0])
            add_renditions_to_variant(c, var, AVMEDIA_TYPE_SUBTITLE, var->subtitles_group);
    }

    /* Open the demuxer for each playlist */
    for (i = 0; i < c->n_playlists; i++) {
        struct playlist *pls = c->playlists[i];
        AVInputFormat *in_fmt = NULL;

        if (!(pls->ctx = avformat_alloc_context())) {
            ret = AVERROR(ENOMEM);
            goto fail;
        }

        if (pls->n_segments == 0)
            continue;

        pls->index  = i;
        pls->needed = 1;
        pls->parent = s;
        pls->cur_seq_no = select_cur_seq_no(c, pls);

        pls->read_buffer = av_malloc(INITIAL_BUFFER_SIZE);
        if (!pls->read_buffer){
            ret = AVERROR(ENOMEM);
            avformat_free_context(pls->ctx);
            pls->ctx = NULL;
            goto fail;
        }
        ffio_init_context(&pls->pb, pls->read_buffer, INITIAL_BUFFER_SIZE, 0, pls,
                          read_data, NULL, NULL);
        pls->pb.seekable = 0;
        ret = av_probe_input_buffer(&pls->pb, &in_fmt, pls->segments[0]->url,
                                    NULL, 0, 0);
        if (ret < 0) {
            /* Free the ctx - it isn't initialized properly at this point,
             * so avformat_close_input shouldn't be called. If
             * avformat_open_input fails below, it frees and zeros the
             * context, so it doesn't need any special treatment like this. */
            av_log(s, AV_LOG_ERROR, "Error when loading first segment '%s'\n", pls->segments[0]->url);
            avformat_free_context(pls->ctx);
            pls->ctx = NULL;
            goto fail;
        }
        pls->ctx->pb       = &pls->pb;
        pls->stream_offset = stream_offset;

        if ((ret = ff_copy_whitelists(pls->ctx, s)) < 0)
            goto fail;

        ret = avformat_open_input(&pls->ctx, pls->segments[0]->url, in_fmt, NULL);
        if (ret < 0)
            goto fail;

        if (pls->id3_deferred_extra && pls->ctx->nb_streams == 1) {
            ff_id3v2_parse_apic(pls->ctx, &pls->id3_deferred_extra);
            avformat_queue_attached_pictures(pls->ctx);
            ff_id3v2_free_extra_meta(&pls->id3_deferred_extra);
            pls->id3_deferred_extra = NULL;
        }

        pls->ctx->ctx_flags &= ~AVFMTCTX_NOHEADER;
        ret = avformat_find_stream_info(pls->ctx, NULL);
        if (ret < 0)
            goto fail;

        if (pls->is_id3_timestamped == -1)
            av_log(s, AV_LOG_WARNING, "No expected HTTP requests have been made\n");

        /* Create new AVStreams for each stream in this playlist */
        for (j = 0; j < pls->ctx->nb_streams; j++) {
            AVStream *st = avformat_new_stream(s, NULL);
            AVStream *ist = pls->ctx->streams[j];
            if (!st) {
                ret = AVERROR(ENOMEM);
                goto fail;
            }
            st->id = i;

            avcodec_copy_context(st->codec, pls->ctx->streams[j]->codec);

            if (pls->is_id3_timestamped) /* custom timestamps via id3 */
                avpriv_set_pts_info(st, 33, 1, MPEG_TIME_BASE);
            else
                avpriv_set_pts_info(st, ist->pts_wrap_bits, ist->time_base.num, ist->time_base.den);
        }

        add_metadata_from_renditions(s, pls, AVMEDIA_TYPE_AUDIO);
        add_metadata_from_renditions(s, pls, AVMEDIA_TYPE_VIDEO);
        add_metadata_from_renditions(s, pls, AVMEDIA_TYPE_SUBTITLE);

        stream_offset += pls->ctx->nb_streams;
    }

    /* Create a program for each variant */
    for (i = 0; i < c->n_variants; i++) {
        struct variant *v = c->variants[i];
        AVProgram *program;

        program = av_new_program(s, i);
        if (!program)
            goto fail;
        av_dict_set_int(&program->metadata, "variant_bitrate", v->bandwidth, 0);

        for (j = 0; j < v->n_playlists; j++) {
            struct playlist *pls = v->playlists[j];
            int is_shared = playlist_in_multiple_variants(c, pls);
            int k;

            for (k = 0; k < pls->ctx->nb_streams; k++) {
                struct AVStream *st = s->streams[pls->stream_offset + k];

                ff_program_add_stream_index(s, i, pls->stream_offset + k);

                /* Set variant_bitrate for streams unique to this variant */
                if (!is_shared && v->bandwidth)
                    av_dict_set_int(&st->metadata, "variant_bitrate", v->bandwidth, 0);
            }
        }
    }

    return 0;
fail:
    free_playlist_list(c);
    free_variant_list(c);
    free_rendition_list(c);
    return ret;
}

static int recheck_discard_flags(AVFormatContext *s, int first)
{
    HLSContext *c = s->priv_data;
    int i, changed = 0;

    /* Check if any new streams are needed */
    for (i = 0; i < c->n_playlists; i++)
        c->playlists[i]->cur_needed = 0;

    for (i = 0; i < s->nb_streams; i++) {
        AVStream *st = s->streams[i];
        struct playlist *pls = c->playlists[s->streams[i]->id];
        if (st->discard < AVDISCARD_ALL)
            pls->cur_needed = 1;
    }
    for (i = 0; i < c->n_playlists; i++) {
        struct playlist *pls = c->playlists[i];
        if (pls->cur_needed && !pls->needed) {
            pls->needed = 1;
            changed = 1;
            pls->cur_seq_no = select_cur_seq_no(c, pls);
            pls->pb.eof_reached = 0;
            if (c->cur_timestamp != AV_NOPTS_VALUE) {
                /* catch up */
                pls->seek_timestamp = c->cur_timestamp;
                pls->seek_flags = AVSEEK_FLAG_ANY;
                pls->seek_stream_index = -1;
            }
            av_log(s, AV_LOG_INFO, "Now receiving playlist %d, segment %d\n", i, pls->cur_seq_no);
        } else if (first && !pls->cur_needed && pls->needed) {
            if (pls->input)
                ffurl_close(pls->input);
            pls->input = NULL;
            pls->needed = 0;
            changed = 1;
            av_log(s, AV_LOG_INFO, "No longer receiving playlist %d\n", i);
        }
    }
    return changed;
}

static void fill_timing_for_id3_timestamped_stream(struct playlist *pls)
{
    if (pls->id3_offset >= 0) {
        pls->pkt.dts = pls->id3_mpegts_timestamp +
                                 av_rescale_q(pls->id3_offset,
                                              pls->ctx->streams[pls->pkt.stream_index]->time_base,
                                              MPEG_TIME_BASE_Q);
        if (pls->pkt.duration)
            pls->id3_offset += pls->pkt.duration;
        else
            pls->id3_offset = -1;
    } else {
        /* there have been packets with unknown duration
         * since the last id3 tag, should not normally happen */
        pls->pkt.dts = AV_NOPTS_VALUE;
    }

    if (pls->pkt.duration)
        pls->pkt.duration = av_rescale_q(pls->pkt.duration,
                                         pls->ctx->streams[pls->pkt.stream_index]->time_base,
                                         MPEG_TIME_BASE_Q);

    pls->pkt.pts = AV_NOPTS_VALUE;
}

static AVRational get_timebase(struct playlist *pls)
{
    if (pls->is_id3_timestamped)
        return MPEG_TIME_BASE_Q;

    return pls->ctx->streams[pls->pkt.stream_index]->time_base;
}

static int compare_ts_with_wrapdetect(int64_t ts_a, struct playlist *pls_a,
                                      int64_t ts_b, struct playlist *pls_b)
{
    int64_t scaled_ts_a = av_rescale_q(ts_a, get_timebase(pls_a), MPEG_TIME_BASE_Q);
    int64_t scaled_ts_b = av_rescale_q(ts_b, get_timebase(pls_b), MPEG_TIME_BASE_Q);

    return av_compare_mod(scaled_ts_a, scaled_ts_b, 1LL << 33);
}

static int hls_read_packet(AVFormatContext *s, AVPacket *pkt)
{
    HLSContext *c = s->priv_data;
    int ret, i, minplaylist = -1;

    recheck_discard_flags(s, c->first_packet);

    for (i = 0; i < c->n_playlists; i++) {
        struct playlist *pls = c->playlists[i];
        /* Make sure we've got one buffered packet from each open playlist
         * stream */
        if (pls->needed && !pls->pkt.data) {
            while (1) {
                int64_t ts_diff;
                AVRational tb;
                ret = av_read_frame(pls->ctx, &pls->pkt);
                if (ret < 0) {
                    if (!avio_feof(&pls->pb) && ret != AVERROR_EOF)
                        return ret;
                    reset_packet(&pls->pkt);
                    break;
                } else {
                    /* stream_index check prevents matching picture attachments etc. */
                    if (pls->is_id3_timestamped && pls->pkt.stream_index == 0) {
                        /* audio elementary streams are id3 timestamped */
                        fill_timing_for_id3_timestamped_stream(pls);
                    }

                    if (c->first_timestamp == AV_NOPTS_VALUE &&
                        pls->pkt.dts       != AV_NOPTS_VALUE)
                        c->first_timestamp = av_rescale_q(pls->pkt.dts,
                            get_timebase(pls), AV_TIME_BASE_Q);
                }

                if (pls->seek_timestamp == AV_NOPTS_VALUE)
                    break;

                if (pls->seek_stream_index < 0 ||
                    pls->seek_stream_index == pls->pkt.stream_index) {

                    if (pls->pkt.dts == AV_NOPTS_VALUE) {
                        pls->seek_timestamp = AV_NOPTS_VALUE;
                        break;
                    }

                    tb = get_timebase(pls);
                    ts_diff = av_rescale_rnd(pls->pkt.dts, AV_TIME_BASE,
                                            tb.den, AV_ROUND_DOWN) -
                            pls->seek_timestamp;
                    if (ts_diff >= 0 && (pls->seek_flags  & AVSEEK_FLAG_ANY ||
                                        pls->pkt.flags & AV_PKT_FLAG_KEY)) {
                        pls->seek_timestamp = AV_NOPTS_VALUE;
                        break;
                    }
                }
                av_free_packet(&pls->pkt);
                reset_packet(&pls->pkt);
            }
        }
        /* Check if this stream has the packet with the lowest dts */
        if (pls->pkt.data) {
            struct playlist *minpls = minplaylist < 0 ?
                                     NULL : c->playlists[minplaylist];
            if (minplaylist < 0) {
                minplaylist = i;
            } else {
                int64_t dts     =    pls->pkt.dts;
                int64_t mindts  = minpls->pkt.dts;

                if (dts == AV_NOPTS_VALUE ||
                    (mindts != AV_NOPTS_VALUE && compare_ts_with_wrapdetect(dts, pls, mindts, minpls) < 0))
                    minplaylist = i;
            }
        }
    }

    /* If we got a packet, return it */
    if (minplaylist >= 0) {
        struct playlist *pls = c->playlists[minplaylist];
        *pkt = pls->pkt;
        pkt->stream_index += pls->stream_offset;
        reset_packet(&c->playlists[minplaylist]->pkt);

        if (pkt->dts != AV_NOPTS_VALUE)
            c->cur_timestamp = av_rescale_q(pkt->dts,
                                            pls->ctx->streams[pls->pkt.stream_index]->time_base,
                                            AV_TIME_BASE_Q);

        return 0;
    }
    return AVERROR_EOF;
}

static int hls_close(AVFormatContext *s)
{
    HLSContext *c = s->priv_data;

    free_playlist_list(c);
    free_variant_list(c);
<<<<<<< HEAD
    free_rendition_list(c);
=======

    av_dict_free(&c->avio_opts);

>>>>>>> 0c73a5a5
    return 0;
}

static int hls_read_seek(AVFormatContext *s, int stream_index,
                               int64_t timestamp, int flags)
{
    HLSContext *c = s->priv_data;
    struct playlist *seek_pls = NULL;
    int i, seq_no;
    int64_t first_timestamp, seek_timestamp, duration;

    if ((flags & AVSEEK_FLAG_BYTE) ||
        !(c->variants[0]->playlists[0]->finished || c->variants[0]->playlists[0]->type == PLS_TYPE_EVENT))
        return AVERROR(ENOSYS);

    first_timestamp = c->first_timestamp == AV_NOPTS_VALUE ?
                      0 : c->first_timestamp;

    seek_timestamp = av_rescale_rnd(timestamp, AV_TIME_BASE,
                                    s->streams[stream_index]->time_base.den,
                                    flags & AVSEEK_FLAG_BACKWARD ?
                                    AV_ROUND_DOWN : AV_ROUND_UP);

    duration = s->duration == AV_NOPTS_VALUE ?
               0 : s->duration;

    if (0 < duration && duration < seek_timestamp - first_timestamp)
        return AVERROR(EIO);

    /* find the playlist with the specified stream */
    for (i = 0; i < c->n_playlists; i++) {
        struct playlist *pls = c->playlists[i];
        if (stream_index >= pls->stream_offset &&
            stream_index - pls->stream_offset < pls->ctx->nb_streams) {
            seek_pls = pls;
            break;
        }
    }
    /* check if the timestamp is valid for the playlist with the
     * specified stream index */
    if (!seek_pls || !find_timestamp_in_playlist(c, seek_pls, seek_timestamp, &seq_no))
        return AVERROR(EIO);

    /* set segment now so we do not need to search again below */
    seek_pls->cur_seq_no = seq_no;
    seek_pls->seek_stream_index = stream_index - seek_pls->stream_offset;

    for (i = 0; i < c->n_playlists; i++) {
        /* Reset reading */
        struct playlist *pls = c->playlists[i];
        if (pls->input) {
            ffurl_close(pls->input);
            pls->input = NULL;
        }
        av_free_packet(&pls->pkt);
        reset_packet(&pls->pkt);
        pls->pb.eof_reached = 0;
        /* Clear any buffered data */
        pls->pb.buf_end = pls->pb.buf_ptr = pls->pb.buffer;
        /* Reset the pos, to let the mpegts demuxer know we've seeked. */
        pls->pb.pos = 0;
        /* Flush the packet queue of the subdemuxer. */
        ff_read_frame_flush(pls->ctx);

        pls->seek_timestamp = seek_timestamp;
        pls->seek_flags = flags;

        if (pls != seek_pls) {
            /* set closest segment seq_no for playlists not handled above */
            find_timestamp_in_playlist(c, pls, seek_timestamp, &pls->cur_seq_no);
            /* seek the playlist to the given position without taking
             * keyframes into account since this playlist does not have the
             * specified stream where we should look for the keyframes */
            pls->seek_stream_index = -1;
            pls->seek_flags |= AVSEEK_FLAG_ANY;
        }
    }

    c->cur_timestamp = seek_timestamp;

    return 0;
}

static int hls_probe(AVProbeData *p)
{
    /* Require #EXTM3U at the start, and either one of the ones below
     * somewhere for a proper match. */
    if (strncmp(p->buf, "#EXTM3U", 7))
        return 0;
    if (strstr(p->buf, "#EXT-X-STREAM-INF:")     ||
        strstr(p->buf, "#EXT-X-TARGETDURATION:") ||
        strstr(p->buf, "#EXT-X-MEDIA-SEQUENCE:"))
        return AVPROBE_SCORE_MAX;
    return 0;
}

#define OFFSET(x) offsetof(HLSContext, x)
#define FLAGS AV_OPT_FLAG_DECODING_PARAM
static const AVOption hls_options[] = {
    {"live_start_index", "segment index to start live streams at (negative values are from the end)",
        OFFSET(live_start_index), FF_OPT_TYPE_INT, {.i64 = -3}, INT_MIN, INT_MAX, FLAGS},
    {NULL}
};

static const AVClass hls_class = {
    .class_name = "hls,applehttp",
    .item_name  = av_default_item_name,
    .option     = hls_options,
    .version    = LIBAVUTIL_VERSION_INT,
};

AVInputFormat ff_hls_demuxer = {
    .name           = "hls,applehttp",
    .long_name      = NULL_IF_CONFIG_SMALL("Apple HTTP Live Streaming"),
    .priv_class     = &hls_class,
    .priv_data_size = sizeof(HLSContext),
    .read_probe     = hls_probe,
    .read_header    = hls_read_header,
    .read_packet    = hls_read_packet,
    .read_close     = hls_close,
    .read_seek      = hls_read_seek,
};<|MERGE_RESOLUTION|>--- conflicted
+++ resolved
@@ -179,13 +179,10 @@
     int64_t first_timestamp;
     int64_t cur_timestamp;
     AVIOInterruptCB *interrupt_callback;
-<<<<<<< HEAD
     char *user_agent;                    ///< holds HTTP user agent set as an AVOption to the HTTP protocol context
     char *cookies;                       ///< holds HTTP cookie values set in either the initial response or as an AVOption to the HTTP protocol context
     char *headers;                       ///< holds HTTP headers set as an AVOption to the HTTP protocol context
-=======
     AVDictionary *avio_opts;
->>>>>>> 0c73a5a5
 } HLSContext;
 
 static int read_chomp_line(AVIOContext *s, char *buf, int maxlen)
@@ -355,7 +352,6 @@
     }
 }
 
-<<<<<<< HEAD
 struct rendition_info {
     char type[16];
     char uri[MAX_URL_SIZE];
@@ -499,7 +495,6 @@
 
 /* pls = NULL  => Master Playlist or parentless Media Playlist
  * pls = !NULL => parented Media Playlist, playlist+variant allocated */
-=======
 static int open_in(HLSContext *c, AVIOContext **in, const char *url)
 {
     AVDictionary *tmp = NULL;
@@ -513,30 +508,32 @@
     return ret;
 }
 
-static int url_connect(struct variant *var, AVDictionary *opts)
+static int url_connect(struct playlist *pls, AVDictionary *opts, AVDictionary *opts2)
 {
     AVDictionary *tmp = NULL;
     int ret;
 
     av_dict_copy(&tmp, opts, 0);
-
-    av_opt_set_dict(var->input, &tmp);
-
-    if ((ret = ffurl_connect(var->input, NULL)) < 0) {
-        ffurl_close(var->input);
-        var->input = NULL;
+    av_dict_copy(&tmp, opts2, 0);
+
+    av_opt_set_dict(pls->input, &tmp);
+
+    if ((ret = ffurl_connect(pls->input, NULL)) < 0) {
+        ffurl_close(pls->input);
+        pls->input = NULL;
     }
 
     av_dict_free(&tmp);
     return ret;
 }
 
-static int open_url(HLSContext *c, URLContext **uc, const char *url)
+static int open_url(HLSContext *c, URLContext **uc, const char *url, AVDictionary *opts)
 {
     AVDictionary *tmp = NULL;
     int ret;
 
     av_dict_copy(&tmp, c->avio_opts, 0);
+    av_dict_copy(&tmp, opts, 0);
 
     ret = ffurl_open(uc, url, AVIO_FLAG_READ, c->interrupt_callback, &tmp);
 
@@ -545,7 +542,6 @@
     return ret;
 }
 
->>>>>>> 0c73a5a5
 static int parse_playlist(HLSContext *c, const char *url,
                           struct playlist *pls, AVIOContext *in)
 {
@@ -565,7 +561,7 @@
     char tmp_str[MAX_URL_SIZE];
 
     if (!in) {
-<<<<<<< HEAD
+#if 1
         AVDictionary *opts = NULL;
         close_in = 1;
         /* Some HLS servers don't like being sent the range header */
@@ -579,12 +575,14 @@
         ret = avio_open2(&in, url, AVIO_FLAG_READ,
                          c->interrupt_callback, &opts);
         av_dict_free(&opts);
-=======
+        if (ret < 0)
+            return ret;
+#else
         ret = open_in(c, &in, url);
->>>>>>> 0c73a5a5
         if (ret < 0)
             return ret;
         close_in = 1;
+#endif
     }
 
     if (av_opt_get(in, "location", AV_OPT_SEARCH_CHILDREN, &new_url) >= 0)
@@ -997,28 +995,15 @@
            seg->url, seg->url_offset, pls->index);
 
     if (seg->key_type == KEY_NONE) {
-<<<<<<< HEAD
-        ret = ffurl_open(&pls->input, seg->url, AVIO_FLAG_READ,
-                          &pls->parent->interrupt_callback, &opts);
-
-=======
-        return  open_url(var->parent->priv_data, &var->input, seg->url);
->>>>>>> 0c73a5a5
+        ret = open_url(pls->parent->priv_data, &pls->input, seg->url, opts);
     } else if (seg->key_type == KEY_AES_128) {
-        HLSContext *c = var->parent->priv_data;
+//         HLSContext *c = var->parent->priv_data;
         char iv[33], key[33], url[MAX_URL_SIZE];
         if (strcmp(seg->key, pls->key_url)) {
             URLContext *uc;
-<<<<<<< HEAD
-            if (ffurl_open(&uc, seg->key, AVIO_FLAG_READ,
-                           &pls->parent->interrupt_callback, &opts2) == 0) {
+            if (open_url(pls->parent->priv_data, &uc, seg->key, opts2) == 0) {
                 if (ffurl_read_complete(uc, pls->key, sizeof(pls->key))
                     != sizeof(pls->key)) {
-=======
-            if (open_url(var->parent->priv_data, &uc, seg->key) == 0) {
-                if (ffurl_read_complete(uc, var->key, sizeof(var->key))
-                    != sizeof(var->key)) {
->>>>>>> 0c73a5a5
                     av_log(NULL, AV_LOG_ERROR, "Unable to read key file %s\n",
                            seg->key);
                 }
@@ -1038,16 +1023,14 @@
             snprintf(url, sizeof(url), "crypto+%s", seg->url);
         else
             snprintf(url, sizeof(url), "crypto:%s", seg->url);
-<<<<<<< HEAD
+
         if ((ret = ffurl_alloc(&pls->input, url, AVIO_FLAG_READ,
                                &pls->parent->interrupt_callback)) < 0)
             goto cleanup;
         av_opt_set(pls->input->priv_data, "key", key, 0);
         av_opt_set(pls->input->priv_data, "iv", iv, 0);
 
-        if ((ret = ffurl_connect(pls->input, &opts)) < 0) {
-            ffurl_close(pls->input);
-            pls->input = NULL;
+        if ((ret = url_connect(pls, c->avio_opts, opts)) < 0) {
             goto cleanup;
         }
         ret = 0;
@@ -1070,15 +1053,6 @@
             ffurl_close(pls->input);
             pls->input = NULL;
         }
-=======
-        if ((ret = ffurl_alloc(&var->input, url, AVIO_FLAG_READ,
-                               &var->parent->interrupt_callback)) < 0)
-            return ret;
-        av_opt_set(var->input->priv_data, "key", key, 0);
-        av_opt_set(var->input->priv_data, "iv", iv, 0);
-
-        return url_connect(var, c->avio_opts);
->>>>>>> 0c73a5a5
     }
 
 cleanup:
@@ -1335,7 +1309,7 @@
 static int save_avio_options(AVFormatContext *s)
 {
     HLSContext *c = s->priv_data;
-    const char *opts[] = { "headers", "user_agent", NULL }, **opt = opts;
+    const char *opts[] = { "headers", "user_agent", "user-agent", "cookies", NULL }, **opt = opts;
     uint8_t *buf;
     int ret = 0;
 
@@ -1381,6 +1355,9 @@
 
     if ((ret = save_avio_options(s)) < 0)
         goto fail;
+
+    /* Some HLS servers don't like being sent the range header */
+    av_dict_set(&c->avio_opts, "seekable", "0", 0);
 
     if (c->n_variants == 0) {
         av_log(NULL, AV_LOG_WARNING, "Empty playlist\n");
@@ -1731,13 +1708,10 @@
 
     free_playlist_list(c);
     free_variant_list(c);
-<<<<<<< HEAD
     free_rendition_list(c);
-=======
 
     av_dict_free(&c->avio_opts);
 
->>>>>>> 0c73a5a5
     return 0;
 }
 
