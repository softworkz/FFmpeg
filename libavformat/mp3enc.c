/*
 * MP3 muxer
 * Copyright (c) 2003 Fabrice Bellard
 *
 * This file is part of FFmpeg.
 *
 * FFmpeg is free software; you can redistribute it and/or
 * modify it under the terms of the GNU Lesser General Public
 * License as published by the Free Software Foundation; either
 * version 2.1 of the License, or (at your option) any later version.
 *
 * FFmpeg is distributed in the hope that it will be useful,
 * but WITHOUT ANY WARRANTY; without even the implied warranty of
 * MERCHANTABILITY or FITNESS FOR A PARTICULAR PURPOSE.  See the GNU
 * Lesser General Public License for more details.
 *
 * You should have received a copy of the GNU Lesser General Public
 * License along with FFmpeg; if not, write to the Free Software
 * Foundation, Inc., 51 Franklin Street, Fifth Floor, Boston, MA 02110-1301 USA
 */

#include "avformat.h"
#include "avio_internal.h"
#include "id3v1.h"
#include "id3v2.h"
#include "rawenc.h"
#include "libavutil/avstring.h"
#include "libavcodec/mpegaudio.h"
#include "libavcodec/mpegaudiodata.h"
#include "libavcodec/mpegaudiodecheader.h"
#include "libavutil/intreadwrite.h"
#include "libavutil/opt.h"
#include "libavutil/dict.h"
#include "libavutil/avassert.h"

static int id3v1_set_string(AVFormatContext *s, const char *key,
                            uint8_t *buf, int buf_size)
{
    AVDictionaryEntry *tag;
    if ((tag = av_dict_get(s->metadata, key, NULL, 0)))
        av_strlcpy(buf, tag->value, buf_size);
    return !!tag;
}

static int id3v1_create_tag(AVFormatContext *s, uint8_t *buf)
{
    AVDictionaryEntry *tag;
    int i, count = 0;

    memset(buf, 0, ID3v1_TAG_SIZE); /* fail safe */
    buf[0] = 'T';
    buf[1] = 'A';
    buf[2] = 'G';
    /* we knowingly overspecify each tag length by one byte to compensate for the mandatory null byte added by av_strlcpy */
    count += id3v1_set_string(s, "TIT2",    buf +  3, 30 + 1);       //title
    count += id3v1_set_string(s, "TPE1",    buf + 33, 30 + 1);       //author|artist
    count += id3v1_set_string(s, "TALB",    buf + 63, 30 + 1);       //album
    count += id3v1_set_string(s, "TDRL",    buf + 93,  4 + 1);       //date
    count += id3v1_set_string(s, "comment", buf + 97, 30 + 1);
    if ((tag = av_dict_get(s->metadata, "TRCK", NULL, 0))) { //track
        buf[125] = 0;
        buf[126] = atoi(tag->value);
        count++;
    }
    buf[127] = 0xFF; /* default to unknown genre */
    if ((tag = av_dict_get(s->metadata, "TCON", NULL, 0))) { //genre
        for(i = 0; i <= ID3v1_GENRE_MAX; i++) {
            if (!av_strcasecmp(tag->value, ff_id3v1_genre_str[i])) {
                buf[127] = i;
                count++;
                break;
            }
        }
    }
    return count;
}

#define XING_NUM_BAGS 400
#define XING_TOC_SIZE 100
// maximum size of the xing frame: offset/Xing/flags/frames/size/TOC
#define XING_MAX_SIZE (32 + 4 + 4 + 4 + 4 + XING_TOC_SIZE)

typedef struct MP3Context {
    const AVClass *class;
    ID3v2EncContext id3;
    int id3v2_version;
    int write_id3v1;
    int write_xing;

    /* xing header */
    int64_t xing_offset;
    int32_t frames;
    int32_t size;
    uint32_t want;
    uint32_t seen;
    uint32_t pos;
    uint64_t bag[XING_NUM_BAGS];
    int initial_bitrate;
    int has_variable_bitrate;

    /* index of the audio stream */
    int audio_stream_idx;
    /* number of attached pictures we still need to write */
    int pics_to_write;

    /* audio packets are queued here until we get all the attached pictures */
    AVPacketList *queue, *queue_end;
} MP3Context;

static const uint8_t xing_offtbl[2][2] = {{32, 17}, {17, 9}};

/*
 * Write an empty XING header and initialize respective data.
 */
static int mp3_write_xing(AVFormatContext *s)
{
    MP3Context       *mp3 = s->priv_data;
    AVCodecContext *codec = s->streams[mp3->audio_stream_idx]->codec;
    int32_t          header;
    MPADecodeHeader  mpah;
    int srate_idx, i, channels;
    int bitrate_idx;
    int best_bitrate_idx = -1;
    int best_bitrate_error = INT_MAX;
    int xing_offset;
    int ver = 0;
    int bytes_needed;
    const char *vendor = (s->flags & AVFMT_FLAG_BITEXACT) ? "Lavf" : LIBAVFORMAT_IDENT;

    if (!s->pb->seekable || !mp3->write_xing)
        return 0;

    for (i = 0; i < FF_ARRAY_ELEMS(avpriv_mpa_freq_tab); i++) {
        const uint16_t base_freq = avpriv_mpa_freq_tab[i];

        if      (codec->sample_rate == base_freq)     ver = 0x3; // MPEG 1
        else if (codec->sample_rate == base_freq / 2) ver = 0x2; // MPEG 2
        else if (codec->sample_rate == base_freq / 4) ver = 0x0; // MPEG 2.5
        else continue;

        srate_idx = i;
        break;
    }
    if (i == FF_ARRAY_ELEMS(avpriv_mpa_freq_tab)) {
        av_log(s, AV_LOG_WARNING, "Unsupported sample rate, not writing Xing header.\n");
        return -1;
    }

    switch (codec->channels) {
    case 1:  channels = MPA_MONO;                                          break;
    case 2:  channels = MPA_STEREO;                                        break;
    default: av_log(s, AV_LOG_WARNING, "Unsupported number of channels, "
                    "not writing Xing header.\n");
             return -1;
    }

    /* dummy MPEG audio header */
    header  =  0xffU                                 << 24; // sync
    header |= (0x7 << 5 | ver << 3 | 0x1 << 1 | 0x1) << 16; // sync/audio-version/layer 3/no crc*/
    header |= (srate_idx << 2) << 8;
    header |= channels << 6;

    for (bitrate_idx = 1; bitrate_idx < 15; bitrate_idx++) {
        int bit_rate = 1000 * avpriv_mpa_bitrate_tab[ver != 3][3 - 1][bitrate_idx];
        int error    = FFABS(bit_rate - codec->bit_rate);

        if (error < best_bitrate_error) {
            best_bitrate_error = error;
            best_bitrate_idx   = bitrate_idx;
        }
    }
    av_assert0(best_bitrate_idx >= 0);

    for (bitrate_idx = best_bitrate_idx; ; bitrate_idx++) {
        int32_t mask = bitrate_idx << (4 + 8);
        if (15 == bitrate_idx)
            return -1;
        header |= mask;

        avpriv_mpegaudio_decode_header(&mpah, header);
        xing_offset=xing_offtbl[mpah.lsf == 1][mpah.nb_channels == 1];
        bytes_needed = 4              // header
               + xing_offset
               + 4              // xing tag
               + 4              // frames/size/toc flags
               + 4              // frames
               + 4              // size
               + XING_TOC_SIZE   // toc
               + 24
               ;

        if (bytes_needed <= mpah.frame_size)
            break;

        header &= ~mask;
    }

    avio_wb32(s->pb, header);

    ffio_fill(s->pb, 0, xing_offset);
    mp3->xing_offset = avio_tell(s->pb);
    ffio_wfourcc(s->pb, "Xing");
    avio_wb32(s->pb, 0x01 | 0x02 | 0x04);  // frames / size / TOC

    mp3->size = mpah.frame_size;
    mp3->want=1;
    mp3->seen=0;
    mp3->pos=0;

    avio_wb32(s->pb, 0);  // frames
    avio_wb32(s->pb, 0);  // size

    // toc
    for (i = 0; i < XING_TOC_SIZE; ++i)
        avio_w8(s->pb, (uint8_t)(255 * i / XING_TOC_SIZE));

    for (i = 0; i < strlen(vendor); ++i)
        avio_w8(s->pb, vendor[i]);
    for (; i < 21; ++i)
        avio_w8(s->pb, 0);
    avio_wb24(s->pb, FFMAX(codec->delay - 528 - 1, 0)<<12);

    ffio_fill(s->pb, 0, mpah.frame_size - bytes_needed);

    return 0;
}

/*
 * Add a frame to XING data.
 * Following lame's "VbrTag.c".
 */
static void mp3_xing_add_frame(MP3Context *mp3, AVPacket *pkt)
{
    int i;

    mp3->frames++;
    mp3->seen++;
    mp3->size += pkt->size;

    if (mp3->want == mp3->seen) {
        mp3->bag[mp3->pos] = mp3->size;

        if (XING_NUM_BAGS == ++mp3->pos) {
            /* shrink table to half size by throwing away each second bag. */
            for (i = 1; i < XING_NUM_BAGS; i += 2)
                mp3->bag[i >> 1] = mp3->bag[i];

            /* double wanted amount per bag. */
            mp3->want *= 2;
            /* adjust current position to half of table size. */
            mp3->pos = XING_NUM_BAGS / 2;
        }

        mp3->seen = 0;
    }
}

static int mp3_write_audio_packet(AVFormatContext *s, AVPacket *pkt)
{
    MP3Context  *mp3 = s->priv_data;

<<<<<<< HEAD
    if (pkt->data && pkt->size >= 4) {
        MPADecodeHeader mpah;
        int av_unused base;
        uint32_t head = AV_RB32(pkt->data);

        if (ff_mpa_check_header(head) < 0) {
            av_log(s, AV_LOG_WARNING, "Audio packet of size %d (starting with %08X...) "
                   "is invalid, writing it anyway.\n", pkt->size, head);
            return ff_raw_write_packet(s, pkt);
        }
        avpriv_mpegaudio_decode_header(&mpah, head);

        if (!mp3->initial_bitrate)
            mp3->initial_bitrate = mpah.bit_rate;
        if ((mpah.bit_rate == 0) || (mp3->initial_bitrate != mpah.bit_rate))
            mp3->has_variable_bitrate = 1;
=======
    if (mp3->xing_offset && pkt->size >= 4) {
        MPADecodeHeader c;
        uint32_t h;

        h = AV_RB32(pkt->data);
        if (ff_mpa_check_header(h) == 0) {
            avpriv_mpegaudio_decode_header(&c, h);
            if (!mp3->initial_bitrate)
                mp3->initial_bitrate = c.bit_rate;
            if ((c.bit_rate == 0) || (mp3->initial_bitrate != c.bit_rate))
                mp3->has_variable_bitrate = 1;
        }
>>>>>>> f2f2e762

#ifdef FILTER_VBR_HEADERS
        /* filter out XING and INFO headers. */
        base = 4 + xing_offtbl[mpah.lsf == 1][mpah.nb_channels == 1];

        if (base + 4 <= pkt->size) {
            uint32_t v = AV_RB32(pkt->data + base);

            if (MKBETAG('X','i','n','g') == v || MKBETAG('I','n','f','o') == v)
                return 0;
        }

        /* filter out VBRI headers. */
        base = 4 + 32;

        if (base + 4 <= pkt->size && MKBETAG('V','B','R','I') == AV_RB32(pkt->data + base))
            return 0;
#endif

        if (mp3->xing_offset)
            mp3_xing_add_frame(mp3, pkt);
    }

    return ff_raw_write_packet(s, pkt);
}

static int mp3_queue_flush(AVFormatContext *s)
{
    MP3Context *mp3 = s->priv_data;
    AVPacketList *pktl;
    int ret = 0, write = 1;

    ff_id3v2_finish(&mp3->id3, s->pb, s->metadata_header_padding);
    mp3_write_xing(s);

    while ((pktl = mp3->queue)) {
        if (write && (ret = mp3_write_audio_packet(s, &pktl->pkt)) < 0)
            write = 0;
        av_free_packet(&pktl->pkt);
        mp3->queue = pktl->next;
        av_freep(&pktl);
    }
    mp3->queue_end = NULL;
    return ret;
}

static void mp3_update_xing(AVFormatContext *s)
{
    MP3Context  *mp3 = s->priv_data;
    int i;

    /* replace "Xing" identification string with "Info" for CBR files. */
    if (!mp3->has_variable_bitrate) {
        avio_seek(s->pb, mp3->xing_offset, SEEK_SET);
        ffio_wfourcc(s->pb, "Info");
    }

    avio_seek(s->pb, mp3->xing_offset + 8, SEEK_SET);
    avio_wb32(s->pb, mp3->frames);
    avio_wb32(s->pb, mp3->size);

    avio_w8(s->pb, 0);  // first toc entry has to be zero.

    for (i = 1; i < XING_TOC_SIZE; ++i) {
        int j = i * mp3->pos / XING_TOC_SIZE;
        int seek_point = 256LL * mp3->bag[j] / mp3->size;
        avio_w8(s->pb, FFMIN(seek_point, 255));
    }

    avio_seek(s->pb, 0, SEEK_END);
}

static int mp3_write_trailer(struct AVFormatContext *s)
{
    uint8_t buf[ID3v1_TAG_SIZE];
    MP3Context *mp3 = s->priv_data;

    if (mp3->pics_to_write) {
        av_log(s, AV_LOG_WARNING, "No packets were sent for some of the "
               "attached pictures.\n");
        mp3_queue_flush(s);
    }

    /* write the id3v1 tag */
    if (mp3->write_id3v1 && id3v1_create_tag(s, buf) > 0) {
        avio_write(s->pb, buf, ID3v1_TAG_SIZE);
    }

    if (mp3->xing_offset)
        mp3_update_xing(s);

    return 0;
}

static int query_codec(enum AVCodecID id, int std_compliance)
{
    const CodecMime *cm= ff_id3v2_mime_tags;
    while(cm->id != AV_CODEC_ID_NONE) {
        if(id == cm->id)
            return MKTAG('A', 'P', 'I', 'C');
        cm++;
    }
    return -1;
}

#if CONFIG_MP2_MUXER
AVOutputFormat ff_mp2_muxer = {
    .name              = "mp2",
    .long_name         = NULL_IF_CONFIG_SMALL("MP2 (MPEG audio layer 2)"),
    .mime_type         = "audio/mpeg",
    .extensions        = "mp2,m2a,mpa",
    .audio_codec       = AV_CODEC_ID_MP2,
    .video_codec       = AV_CODEC_ID_NONE,
    .write_packet      = ff_raw_write_packet,
    .flags             = AVFMT_NOTIMESTAMPS,
};
#endif

#if CONFIG_MP3_MUXER

static const AVOption options[] = {
    { "id3v2_version", "Select ID3v2 version to write. Currently 3 and 4 are supported.",
      offsetof(MP3Context, id3v2_version), AV_OPT_TYPE_INT, {.i64 = 4}, 0, 4, AV_OPT_FLAG_ENCODING_PARAM},
    { "write_id3v1", "Enable ID3v1 writing. ID3v1 tags are written in UTF-8 which may not be supported by most software.",
      offsetof(MP3Context, write_id3v1), AV_OPT_TYPE_INT, {.i64 = 0}, 0, 1, AV_OPT_FLAG_ENCODING_PARAM},
    { "write_xing",  "Write the Xing header containing file duration.",
      offsetof(MP3Context, write_xing),  AV_OPT_TYPE_INT, {.i64 = 1}, 0, 1, AV_OPT_FLAG_ENCODING_PARAM},
    { NULL },
};

static const AVClass mp3_muxer_class = {
    .class_name     = "MP3 muxer",
    .item_name      = av_default_item_name,
    .option         = options,
    .version        = LIBAVUTIL_VERSION_INT,
};

static int mp3_write_packet(AVFormatContext *s, AVPacket *pkt)
{
    MP3Context *mp3 = s->priv_data;

    if (pkt->stream_index == mp3->audio_stream_idx) {
        if (mp3->pics_to_write) {
            /* buffer audio packets until we get all the pictures */
            AVPacketList *pktl = av_mallocz(sizeof(*pktl));
            int ret;
            if (!pktl)
                return AVERROR(ENOMEM);

            ret = av_copy_packet(&pktl->pkt, pkt);
            if (ret < 0) {
                av_freep(&pktl);
                return ret;
            }

            if (mp3->queue_end)
                mp3->queue_end->next = pktl;
            else
                mp3->queue = pktl;
            mp3->queue_end = pktl;
        } else
            return mp3_write_audio_packet(s, pkt);
    } else {
        int ret;

        /* warn only once for each stream */
        if (s->streams[pkt->stream_index]->nb_frames == 1) {
            av_log(s, AV_LOG_WARNING, "Got more than one picture in stream %d,"
                   " ignoring.\n", pkt->stream_index);
        }
        if (!mp3->pics_to_write || s->streams[pkt->stream_index]->nb_frames >= 1)
            return 0;

        if ((ret = ff_id3v2_write_apic(s, &mp3->id3, pkt)) < 0)
            return ret;
        mp3->pics_to_write--;

        /* flush the buffered audio packets */
        if (!mp3->pics_to_write &&
            (ret = mp3_queue_flush(s)) < 0)
            return ret;
    }

    return 0;
}

/**
 * Write an ID3v2 header at beginning of stream
 */

static int mp3_write_header(struct AVFormatContext *s)
{
    MP3Context  *mp3 = s->priv_data;
    int ret, i;

    if (mp3->id3v2_version      &&
        mp3->id3v2_version != 3 &&
        mp3->id3v2_version != 4) {
        av_log(s, AV_LOG_ERROR, "Invalid ID3v2 version requested: %d. Only "
               "3, 4 or 0 (disabled) are allowed.\n", mp3->id3v2_version);
        return AVERROR(EINVAL);
    }

    /* check the streams -- we want exactly one audio and arbitrary number of
     * video (attached pictures) */
    mp3->audio_stream_idx = -1;
    for (i = 0; i < s->nb_streams; i++) {
        AVStream *st = s->streams[i];
        if (st->codec->codec_type == AVMEDIA_TYPE_AUDIO) {
            if (mp3->audio_stream_idx >= 0 || st->codec->codec_id != AV_CODEC_ID_MP3) {
                av_log(s, AV_LOG_ERROR, "Invalid audio stream. Exactly one MP3 "
                       "audio stream is required.\n");
                return AVERROR(EINVAL);
            }
            mp3->audio_stream_idx = i;
        } else if (st->codec->codec_type != AVMEDIA_TYPE_VIDEO) {
            av_log(s, AV_LOG_ERROR, "Only audio streams and pictures are allowed in MP3.\n");
            return AVERROR(EINVAL);
        }
    }
    if (mp3->audio_stream_idx < 0) {
        av_log(s, AV_LOG_ERROR, "No audio stream present.\n");
        return AVERROR(EINVAL);
    }
    mp3->pics_to_write = s->nb_streams - 1;

    if (mp3->pics_to_write && !mp3->id3v2_version) {
        av_log(s, AV_LOG_ERROR, "Attached pictures were requested, but the "
               "ID3v2 header is disabled.\n");
        return AVERROR(EINVAL);
    }

    if (mp3->id3v2_version) {
        ff_id3v2_start(&mp3->id3, s->pb, mp3->id3v2_version, ID3v2_DEFAULT_MAGIC);
        ret = ff_id3v2_write_metadata(s, &mp3->id3);
        if (ret < 0)
            return ret;
    }

    if (!mp3->pics_to_write) {
        if (mp3->id3v2_version)
            ff_id3v2_finish(&mp3->id3, s->pb, s->metadata_header_padding);
        mp3_write_xing(s);
    }

    return 0;
}

AVOutputFormat ff_mp3_muxer = {
    .name              = "mp3",
    .long_name         = NULL_IF_CONFIG_SMALL("MP3 (MPEG audio layer 3)"),
    .mime_type         = "audio/mpeg",
    .extensions        = "mp3",
    .priv_data_size    = sizeof(MP3Context),
    .audio_codec       = AV_CODEC_ID_MP3,
    .video_codec       = AV_CODEC_ID_PNG,
    .write_header      = mp3_write_header,
    .write_packet      = mp3_write_packet,
    .write_trailer     = mp3_write_trailer,
    .query_codec       = query_codec,
    .flags             = AVFMT_NOTIMESTAMPS,
    .priv_class        = &mp3_muxer_class,
};
#endif<|MERGE_RESOLUTION|>--- conflicted
+++ resolved
@@ -259,37 +259,22 @@
 {
     MP3Context  *mp3 = s->priv_data;
 
-<<<<<<< HEAD
     if (pkt->data && pkt->size >= 4) {
         MPADecodeHeader mpah;
         int av_unused base;
-        uint32_t head = AV_RB32(pkt->data);
-
-        if (ff_mpa_check_header(head) < 0) {
-            av_log(s, AV_LOG_WARNING, "Audio packet of size %d (starting with %08X...) "
-                   "is invalid, writing it anyway.\n", pkt->size, head);
-            return ff_raw_write_packet(s, pkt);
-        }
-        avpriv_mpegaudio_decode_header(&mpah, head);
-
-        if (!mp3->initial_bitrate)
-            mp3->initial_bitrate = mpah.bit_rate;
-        if ((mpah.bit_rate == 0) || (mp3->initial_bitrate != mpah.bit_rate))
-            mp3->has_variable_bitrate = 1;
-=======
-    if (mp3->xing_offset && pkt->size >= 4) {
-        MPADecodeHeader c;
         uint32_t h;
 
         h = AV_RB32(pkt->data);
         if (ff_mpa_check_header(h) == 0) {
-            avpriv_mpegaudio_decode_header(&c, h);
+            avpriv_mpegaudio_decode_header(&mpah, h);
             if (!mp3->initial_bitrate)
-                mp3->initial_bitrate = c.bit_rate;
-            if ((c.bit_rate == 0) || (mp3->initial_bitrate != c.bit_rate))
+                mp3->initial_bitrate = mpah.bit_rate;
+            if ((mpah.bit_rate == 0) || (mp3->initial_bitrate != mpah.bit_rate))
                 mp3->has_variable_bitrate = 1;
-        }
->>>>>>> f2f2e762
+        } else {
+            av_log(s, AV_LOG_WARNING, "Audio packet of size %d (starting with %08X...) "
+                   "is invalid, writing it anyway.\n", pkt->size, h);
+        }
 
 #ifdef FILTER_VBR_HEADERS
         /* filter out XING and INFO headers. */
