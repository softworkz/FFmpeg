/*
 * Copyright (c) 2000,2001 Fabrice Bellard
 * Copyright (c) 2006 Luca Abeni
 *
 * This file is part of FFmpeg.
 *
 * FFmpeg is free software; you can redistribute it and/or
 * modify it under the terms of the GNU Lesser General Public
 * License as published by the Free Software Foundation; either
 * version 2.1 of the License, or (at your option) any later version.
 *
 * FFmpeg is distributed in the hope that it will be useful,
 * but WITHOUT ANY WARRANTY; without even the implied warranty of
 * MERCHANTABILITY or FITNESS FOR A PARTICULAR PURPOSE.  See the GNU
 * Lesser General Public License for more details.
 *
 * You should have received a copy of the GNU Lesser General Public
 * License along with FFmpeg; if not, write to the Free Software
 * Foundation, Inc., 51 Franklin Street, Fifth Floor, Boston, MA 02110-1301 USA
 */

/**
 * @file
 * Video4Linux2 grab interface
 *
 * Part of this file is based on the V4L2 video capture example
 * (http://v4l2spec.bytesex.org/v4l2spec/capture.c)
 *
 * Thanks to Michael Niedermayer for providing the mapping between
 * V4L2_PIX_FMT_* and PIX_FMT_*
 */

#undef __STRICT_ANSI__ //workaround due to broken kernel headers
#include "config.h"
#include "libavformat/internal.h"
#include <unistd.h>
#include <fcntl.h>
#include <sys/ioctl.h>
#include <sys/mman.h>
#include <sys/time.h>
#if HAVE_SYS_VIDEOIO_H
#include <sys/videoio.h>
#else
#if HAVE_ASM_TYPES_H
#include <asm/types.h>
#endif
#include <linux/videodev2.h>
#endif
#include <time.h>
#include "libavutil/imgutils.h"
#include "libavutil/log.h"
#include "libavutil/opt.h"
#include "avdevice.h"
#include "libavutil/parseutils.h"
#include "libavutil/pixdesc.h"
#include "libavutil/avstring.h"

#if CONFIG_LIBV4L2
#include <libv4l2.h>
#else
#define v4l2_open   open
#define v4l2_close  close
#define v4l2_dup    dup
#define v4l2_ioctl  ioctl
#define v4l2_read   read
#define v4l2_mmap   mmap
#define v4l2_munmap munmap
#endif

static const int desired_video_buffers = 256;

#define V4L_ALLFORMATS  3
#define V4L_RAWFORMATS  1
#define V4L_COMPFORMATS 2

struct video_data {
    AVClass *class;
    int fd;
    int frame_format; /* V4L2_PIX_FMT_* */
    int width, height;
    int frame_size;
    int interlaced;
    int top_field_first;

    int buffers;
    void **buf_start;
    unsigned int *buf_len;
    char *standard;
    int channel;
    char *video_size;   /**< String describing video size,
                             set by a private option. */
    char *pixel_format; /**< Set by a private option. */
    int list_format;    /**< Set by a private option. */
    char *framerate;    /**< Set by a private option. */
};

struct buff_data {
    int index;
    int fd;
};

struct fmt_map {
    enum PixelFormat ff_fmt;
    enum CodecID codec_id;
    uint32_t v4l2_fmt;
};

static struct fmt_map fmt_conversion_table[] = {
    //ff_fmt           codec_id           v4l2_fmt
    { PIX_FMT_YUV420P, CODEC_ID_RAWVIDEO, V4L2_PIX_FMT_YUV420  },
    { PIX_FMT_YUV422P, CODEC_ID_RAWVIDEO, V4L2_PIX_FMT_YUV422P },
    { PIX_FMT_YUYV422, CODEC_ID_RAWVIDEO, V4L2_PIX_FMT_YUYV    },
    { PIX_FMT_UYVY422, CODEC_ID_RAWVIDEO, V4L2_PIX_FMT_UYVY    },
    { PIX_FMT_YUV411P, CODEC_ID_RAWVIDEO, V4L2_PIX_FMT_YUV411P },
    { PIX_FMT_YUV410P, CODEC_ID_RAWVIDEO, V4L2_PIX_FMT_YUV410  },
    { PIX_FMT_RGB555,  CODEC_ID_RAWVIDEO, V4L2_PIX_FMT_RGB555  },
    { PIX_FMT_RGB565,  CODEC_ID_RAWVIDEO, V4L2_PIX_FMT_RGB565  },
    { PIX_FMT_BGR24,   CODEC_ID_RAWVIDEO, V4L2_PIX_FMT_BGR24   },
    { PIX_FMT_RGB24,   CODEC_ID_RAWVIDEO, V4L2_PIX_FMT_RGB24   },
    { PIX_FMT_BGRA,    CODEC_ID_RAWVIDEO, V4L2_PIX_FMT_BGR32   },
    { PIX_FMT_GRAY8,   CODEC_ID_RAWVIDEO, V4L2_PIX_FMT_GREY    },
    { PIX_FMT_NV12,    CODEC_ID_RAWVIDEO, V4L2_PIX_FMT_NV12    },
    { PIX_FMT_NONE,    CODEC_ID_MJPEG,    V4L2_PIX_FMT_MJPEG   },
    { PIX_FMT_NONE,    CODEC_ID_MJPEG,    V4L2_PIX_FMT_JPEG    },
};

static int device_open(AVFormatContext *ctx)
{
    struct v4l2_capability cap;
    int fd;
#if CONFIG_LIBV4L2
    int fd_libv4l;
#endif
    int res, err;
    int flags = O_RDWR;

    if (ctx->flags & AVFMT_FLAG_NONBLOCK) {
        flags |= O_NONBLOCK;
    }
<<<<<<< HEAD
    fd = v4l2_open(ctx->filename, flags, 0);
=======

    fd = open(ctx->filename, flags, 0);
>>>>>>> feb15cee
    if (fd < 0) {
        err = errno;

        av_log(ctx, AV_LOG_ERROR, "Cannot open video device %s : %s\n",
<<<<<<< HEAD
                 ctx->filename, strerror(errno));
        return AVERROR(errno);
=======
               ctx->filename, strerror(err));

        return AVERROR(err);
>>>>>>> feb15cee
    }
#if CONFIG_LIBV4L2
    fd_libv4l = v4l2_fd_open(fd, 0);
    if (fd < 0) {
        err = AVERROR(errno);
        av_log(ctx, AV_LOG_ERROR, "Cannot open video device with libv4l neither %s : %s\n",
               ctx->filename, strerror(errno));
        return err;
    }
    fd = fd_libv4l;
#endif

<<<<<<< HEAD
    res = v4l2_ioctl(fd, VIDIOC_QUERYCAP, &cap);
    // ENOIOCTLCMD definition only availble on __KERNEL__
    if (res < 0 && ((err = errno) == 515)) {
        av_log(ctx, AV_LOG_ERROR, "QUERYCAP not implemented, probably V4L device but not supporting V4L2\n");
        v4l2_close(fd);

        return AVERROR(515);
    }
=======
    res = ioctl(fd, VIDIOC_QUERYCAP, &cap);
>>>>>>> feb15cee
    if (res < 0) {
        err = errno;
        av_log(ctx, AV_LOG_ERROR, "ioctl(VIDIOC_QUERYCAP): %s\n",
<<<<<<< HEAD
                 strerror(errno));
        v4l2_close(fd);
        return AVERROR(err);
    }
    if ((cap.capabilities & V4L2_CAP_VIDEO_CAPTURE) == 0) {
        av_log(ctx, AV_LOG_ERROR, "Not a video capture device\n");
        v4l2_close(fd);
        return AVERROR(ENODEV);
=======
               strerror(err));

        goto fail;
    }

    av_log(ctx, AV_LOG_VERBOSE, "[%d]Capabilities: %x\n",
           fd, cap.capabilities);

    if (!(cap.capabilities & V4L2_CAP_VIDEO_CAPTURE)) {
        av_log(ctx, AV_LOG_ERROR, "Not a video capture device.\n");
        err = ENODEV;

        goto fail;
    }

    if (!(cap.capabilities & V4L2_CAP_STREAMING)) {
        av_log(ctx, AV_LOG_ERROR,
               "The device does not support the streaming I/O method.\n");
        err = ENOSYS;

        goto fail;
>>>>>>> feb15cee
    }

    return fd;

fail:
    close(fd);
    return AVERROR(err);
}

static int device_init(AVFormatContext *ctx, int *width, int *height,
                       uint32_t pix_fmt)
{
    struct video_data *s = ctx->priv_data;
    int fd = s->fd;
<<<<<<< HEAD
    struct v4l2_format fmt = {0};
    int res;

    fmt.type = V4L2_BUF_TYPE_VIDEO_CAPTURE;
    fmt.fmt.pix.width = *width;
    fmt.fmt.pix.height = *height;
    fmt.fmt.pix.pixelformat = pix_fmt;
    fmt.fmt.pix.field = V4L2_FIELD_INTERLACED;
    res = v4l2_ioctl(fd, VIDIOC_S_FMT, &fmt);
=======
    struct v4l2_format fmt;
    struct v4l2_pix_format *pix = &fmt.fmt.pix;

    int res;

    memset(&fmt, 0, sizeof(struct v4l2_format));

    fmt.type = V4L2_BUF_TYPE_VIDEO_CAPTURE;
    pix->width = *width;
    pix->height = *height;
    pix->pixelformat = pix_fmt;
    pix->field = V4L2_FIELD_ANY;

    res = ioctl(fd, VIDIOC_S_FMT, &fmt);

>>>>>>> feb15cee
    if ((*width != fmt.fmt.pix.width) || (*height != fmt.fmt.pix.height)) {
        av_log(ctx, AV_LOG_INFO,
               "The V4L2 driver changed the video from %dx%d to %dx%d\n",
               *width, *height, fmt.fmt.pix.width, fmt.fmt.pix.height);
        *width = fmt.fmt.pix.width;
        *height = fmt.fmt.pix.height;
    }

    if (pix_fmt != fmt.fmt.pix.pixelformat) {
        av_log(ctx, AV_LOG_DEBUG,
               "The V4L2 driver changed the pixel format "
               "from 0x%08X to 0x%08X\n",
               pix_fmt, fmt.fmt.pix.pixelformat);
        res = -1;
    }

    if (fmt.fmt.pix.field == V4L2_FIELD_INTERLACED) {
        av_log(ctx, AV_LOG_DEBUG, "The V4L2 driver using the interlaced mode");
        s->interlaced = 1;
    }

    return res;
}

static int first_field(int fd)
{
    int res;
    v4l2_std_id std;

    res = v4l2_ioctl(fd, VIDIOC_G_STD, &std);
    if (res < 0) {
        return 0;
    }
    if (std & V4L2_STD_NTSC) {
        return 0;
    }

    return 1;
}

static uint32_t fmt_ff2v4l(enum PixelFormat pix_fmt, enum CodecID codec_id)
{
    int i;

    for (i = 0; i < FF_ARRAY_ELEMS(fmt_conversion_table); i++) {
        if ((codec_id == CODEC_ID_NONE ||
             fmt_conversion_table[i].codec_id == codec_id) &&
            (pix_fmt == PIX_FMT_NONE ||
             fmt_conversion_table[i].ff_fmt == pix_fmt)) {
            return fmt_conversion_table[i].v4l2_fmt;
        }
    }

    return 0;
}

static enum PixelFormat fmt_v4l2ff(uint32_t v4l2_fmt, enum CodecID codec_id)
{
    int i;

    for (i = 0; i < FF_ARRAY_ELEMS(fmt_conversion_table); i++) {
        if (fmt_conversion_table[i].v4l2_fmt == v4l2_fmt &&
            fmt_conversion_table[i].codec_id == codec_id) {
            return fmt_conversion_table[i].ff_fmt;
        }
    }

    return PIX_FMT_NONE;
}

static enum CodecID fmt_v4l2codec(uint32_t v4l2_fmt)
{
    int i;

    for (i = 0; i < FF_ARRAY_ELEMS(fmt_conversion_table); i++) {
        if (fmt_conversion_table[i].v4l2_fmt == v4l2_fmt) {
            return fmt_conversion_table[i].codec_id;
        }
    }

    return CODEC_ID_NONE;
}

#if HAVE_STRUCT_V4L2_FRMIVALENUM_DISCRETE
static void list_framesizes(AVFormatContext *ctx, int fd, uint32_t pixelformat)
{
    struct v4l2_frmsizeenum vfse = { .pixel_format = pixelformat };

    while(!ioctl(fd, VIDIOC_ENUM_FRAMESIZES, &vfse)) {
        switch (vfse.type) {
        case V4L2_FRMSIZE_TYPE_DISCRETE:
            av_log(ctx, AV_LOG_INFO, " %ux%u",
                   vfse.discrete.width, vfse.discrete.height);
        break;
        case V4L2_FRMSIZE_TYPE_CONTINUOUS:
        case V4L2_FRMSIZE_TYPE_STEPWISE:
            av_log(ctx, AV_LOG_INFO, " {%u-%u, %u}x{%u-%u, %u}",
                   vfse.stepwise.min_width,
                   vfse.stepwise.max_width,
                   vfse.stepwise.step_width,
                   vfse.stepwise.min_height,
                   vfse.stepwise.max_height,
                   vfse.stepwise.step_height);
        }
        vfse.index++;
    }
}
#endif

static void list_formats(AVFormatContext *ctx, int fd, int type)
{
    struct v4l2_fmtdesc vfd = { .type = V4L2_BUF_TYPE_VIDEO_CAPTURE };

    while(!ioctl(fd, VIDIOC_ENUM_FMT, &vfd)) {
        enum CodecID codec_id = fmt_v4l2codec(vfd.pixelformat);
        enum PixelFormat pix_fmt = fmt_v4l2ff(vfd.pixelformat, codec_id);

        vfd.index++;

        if (!(vfd.flags & V4L2_FMT_FLAG_COMPRESSED) &&
            type & V4L_RAWFORMATS) {
            const char *fmt_name = av_get_pix_fmt_name(pix_fmt);
            av_log(ctx, AV_LOG_INFO, "R : %9s : %20s :",
                   fmt_name ? fmt_name : "Unsupported",
                   vfd.description);
        } else if (vfd.flags & V4L2_FMT_FLAG_COMPRESSED &&
                   type & V4L_COMPFORMATS) {
            AVCodec *codec = avcodec_find_encoder(codec_id);
            av_log(ctx, AV_LOG_INFO, "C : %9s : %20s :",
                   codec ? codec->name : "Unsupported",
                   vfd.description);
        } else {
            continue;
        }

#ifdef V4L2_FMT_FLAG_EMULATED
        if (vfd.flags & V4L2_FMT_FLAG_EMULATED) {
            av_log(ctx, AV_LOG_WARNING, "%s", "Emulated");
            continue;
        }
#endif
#if HAVE_STRUCT_V4L2_FRMIVALENUM_DISCRETE
        list_framesizes(ctx, fd, vfd.pixelformat);
#endif
        av_log(ctx, AV_LOG_INFO, "\n");
    }
}

static int mmap_init(AVFormatContext *ctx)
{
    struct video_data *s = ctx->priv_data;
    struct v4l2_requestbuffers req = {0};
    int i, res;

    req.count = desired_video_buffers;
    req.type = V4L2_BUF_TYPE_VIDEO_CAPTURE;
    req.memory = V4L2_MEMORY_MMAP;
    res = v4l2_ioctl(s->fd, VIDIOC_REQBUFS, &req);
    if (res < 0) {
        if (errno == EINVAL) {
            av_log(ctx, AV_LOG_ERROR, "Device does not support mmap\n");
        } else {
            av_log(ctx, AV_LOG_ERROR, "ioctl(VIDIOC_REQBUFS)\n");
        }
        return AVERROR(errno);
    }

    if (req.count < 2) {
        av_log(ctx, AV_LOG_ERROR, "Insufficient buffer memory\n");
        return AVERROR(ENOMEM);
    }
    s->buffers = req.count;
    s->buf_start = av_malloc(sizeof(void *) * s->buffers);
    if (s->buf_start == NULL) {
        av_log(ctx, AV_LOG_ERROR, "Cannot allocate buffer pointers\n");
        return AVERROR(ENOMEM);
    }
    s->buf_len = av_malloc(sizeof(unsigned int) * s->buffers);
    if (s->buf_len == NULL) {
        av_log(ctx, AV_LOG_ERROR, "Cannot allocate buffer sizes\n");
        av_free(s->buf_start);
        return AVERROR(ENOMEM);
    }

    for (i = 0; i < req.count; i++) {
        struct v4l2_buffer buf = {0};

        buf.type = V4L2_BUF_TYPE_VIDEO_CAPTURE;
        buf.memory = V4L2_MEMORY_MMAP;
        buf.index = i;
        res = v4l2_ioctl(s->fd, VIDIOC_QUERYBUF, &buf);
        if (res < 0) {
            av_log(ctx, AV_LOG_ERROR, "ioctl(VIDIOC_QUERYBUF)\n");
            return AVERROR(errno);
        }

        s->buf_len[i] = buf.length;
        if (s->frame_size > 0 && s->buf_len[i] < s->frame_size) {
            av_log(ctx, AV_LOG_ERROR,
                   "Buffer len [%d] = %d != %d\n",
                   i, s->buf_len[i], s->frame_size);

            return -1;
        }
<<<<<<< HEAD
        s->buf_start[i] = v4l2_mmap(NULL, buf.length,
                        PROT_READ | PROT_WRITE, MAP_SHARED, s->fd, buf.m.offset);
=======
        s->buf_start[i] = mmap(NULL, buf.length,
                               PROT_READ | PROT_WRITE, MAP_SHARED,
                               s->fd, buf.m.offset);

>>>>>>> feb15cee
        if (s->buf_start[i] == MAP_FAILED) {
            av_log(ctx, AV_LOG_ERROR, "mmap: %s\n", strerror(errno));
            return AVERROR(errno);
        }
    }

    return 0;
}

static void mmap_release_buffer(AVPacket *pkt)
{
    struct v4l2_buffer buf = {0};
    int res, fd;
    struct buff_data *buf_descriptor = pkt->priv;

    if (pkt->data == NULL)
        return;

    buf.type = V4L2_BUF_TYPE_VIDEO_CAPTURE;
    buf.memory = V4L2_MEMORY_MMAP;
    buf.index = buf_descriptor->index;
    fd = buf_descriptor->fd;
    av_free(buf_descriptor);

<<<<<<< HEAD
    res = v4l2_ioctl(fd, VIDIOC_QBUF, &buf);
    if (res < 0) {
        av_log(NULL, AV_LOG_ERROR, "ioctl(VIDIOC_QBUF): %s\n", strerror(errno));
    }
=======
    res = ioctl(fd, VIDIOC_QBUF, &buf);
    if (res < 0)
        av_log(NULL, AV_LOG_ERROR, "ioctl(VIDIOC_QBUF): %s\n",
               strerror(errno));

>>>>>>> feb15cee
    pkt->data = NULL;
    pkt->size = 0;
}

static int mmap_read_frame(AVFormatContext *ctx, AVPacket *pkt)
{
    struct video_data *s = ctx->priv_data;
    struct v4l2_buffer buf = {0};
    struct buff_data *buf_descriptor;
    int res;

    buf.type = V4L2_BUF_TYPE_VIDEO_CAPTURE;
    buf.memory = V4L2_MEMORY_MMAP;

    /* FIXME: Some special treatment might be needed in case of loss of signal... */
    while ((res = v4l2_ioctl(s->fd, VIDIOC_DQBUF, &buf)) < 0 && (errno == EINTR));
    if (res < 0) {
        if (errno == EAGAIN) {
            pkt->size = 0;
            return AVERROR(EAGAIN);
        }
        av_log(ctx, AV_LOG_ERROR, "ioctl(VIDIOC_DQBUF): %s\n",
               strerror(errno));

        return AVERROR(errno);
    }
    assert(buf.index < s->buffers);
    if (s->frame_size > 0 && buf.bytesused != s->frame_size) {
<<<<<<< HEAD
        av_log(ctx, AV_LOG_ERROR, "The v4l2 frame is %d bytes, but %d bytes are expected\n", buf.bytesused, s->frame_size);
=======
        av_log(ctx, AV_LOG_ERROR,
               "The v4l2 frame is %d bytes, but %d bytes are expected\n",
               buf.bytesused, s->frame_size);

>>>>>>> feb15cee
        return AVERROR_INVALIDDATA;
    }

    /* Image is at s->buff_start[buf.index] */
    pkt->data= s->buf_start[buf.index];
    pkt->size = buf.bytesused;
    pkt->pts = buf.timestamp.tv_sec * INT64_C(1000000) + buf.timestamp.tv_usec;
    pkt->destruct = mmap_release_buffer;
    buf_descriptor = av_malloc(sizeof(struct buff_data));
    if (buf_descriptor == NULL) {
        /* Something went wrong... Since av_malloc() failed, we cannot even
         * allocate a buffer for memcopying into it
         */
        av_log(ctx, AV_LOG_ERROR, "Failed to allocate a buffer descriptor\n");
        res = v4l2_ioctl(s->fd, VIDIOC_QBUF, &buf);

        return AVERROR(ENOMEM);
    }
    buf_descriptor->fd = s->fd;
    buf_descriptor->index = buf.index;
    pkt->priv = buf_descriptor;

    return s->buf_len[buf.index];
}

static int mmap_start(AVFormatContext *ctx)
{
    struct video_data *s = ctx->priv_data;
    enum v4l2_buf_type type;
    int i, res;

    for (i = 0; i < s->buffers; i++) {
        struct v4l2_buffer buf = {0};

        buf.type = V4L2_BUF_TYPE_VIDEO_CAPTURE;
        buf.memory = V4L2_MEMORY_MMAP;
        buf.index  = i;

        res = v4l2_ioctl(s->fd, VIDIOC_QBUF, &buf);
        if (res < 0) {
<<<<<<< HEAD
            av_log(ctx, AV_LOG_ERROR, "ioctl(VIDIOC_QBUF): %s\n", strerror(errno));
=======
            av_log(ctx, AV_LOG_ERROR, "ioctl(VIDIOC_QBUF): %s\n",
                   strerror(errno));

>>>>>>> feb15cee
            return AVERROR(errno);
        }
    }

    type = V4L2_BUF_TYPE_VIDEO_CAPTURE;
    res = v4l2_ioctl(s->fd, VIDIOC_STREAMON, &type);
    if (res < 0) {
<<<<<<< HEAD
        av_log(ctx, AV_LOG_ERROR, "ioctl(VIDIOC_STREAMON): %s\n", strerror(errno));
=======
        av_log(ctx, AV_LOG_ERROR, "ioctl(VIDIOC_STREAMON): %s\n",
               strerror(errno));

>>>>>>> feb15cee
        return AVERROR(errno);
    }

    return 0;
}

static void mmap_close(struct video_data *s)
{
    enum v4l2_buf_type type;
    int i;

    type = V4L2_BUF_TYPE_VIDEO_CAPTURE;
    /* We do not check for the result, because we could
     * not do anything about it anyway...
     */
    v4l2_ioctl(s->fd, VIDIOC_STREAMOFF, &type);
    for (i = 0; i < s->buffers; i++) {
        v4l2_munmap(s->buf_start[i], s->buf_len[i]);
    }
    av_free(s->buf_start);
    av_free(s->buf_len);
}

static int v4l2_set_parameters(AVFormatContext *s1, AVFormatParameters *ap)
{
    struct video_data *s = s1->priv_data;
    struct v4l2_input input = {0};
    struct v4l2_standard standard = {0};
    struct v4l2_streamparm streamparm = {0};
    struct v4l2_fract *tpf = &streamparm.parm.capture.timeperframe;
    int i, ret;
    AVRational framerate_q={0};

    streamparm.type = V4L2_BUF_TYPE_VIDEO_CAPTURE;

    if (s->framerate &&
        (ret = av_parse_video_rate(&framerate_q, s->framerate)) < 0) {
        av_log(s1, AV_LOG_ERROR, "Could not parse framerate '%s'.\n",
               s->framerate);
        return ret;
    }

    /* set tv video input */
    input.index = s->channel;
    if (v4l2_ioctl(s->fd, VIDIOC_ENUMINPUT, &input) < 0) {
        av_log(s1, AV_LOG_ERROR, "The V4L2 driver ioctl enum input failed:\n");
        return AVERROR(EIO);
    }

    av_log(s1, AV_LOG_DEBUG, "The V4L2 driver set input_id: %d, input: %s\n",
            s->channel, input.name);
<<<<<<< HEAD
    if (v4l2_ioctl(s->fd, VIDIOC_S_INPUT, &input.index) < 0) {
        av_log(s1, AV_LOG_ERROR, "The V4L2 driver ioctl set input(%d) failed\n",
=======
    if (ioctl(s->fd, VIDIOC_S_INPUT, &input.index) < 0) {
        av_log(s1, AV_LOG_ERROR,
               "The V4L2 driver ioctl set input(%d) failed\n",
>>>>>>> feb15cee
                s->channel);
        return AVERROR(EIO);
    }

    if (s->standard) {
        av_log(s1, AV_LOG_DEBUG, "The V4L2 driver set standard: %s\n",
               s->standard);
        /* set tv standard */
        for (i = 0;; i++) {
            standard.index = i;
<<<<<<< HEAD
            ret = v4l2_ioctl(s->fd, VIDIOC_ENUMSTD, &standard);
            if (ret < 0 || !av_strcasecmp(standard.name, s->standard))
=======
            if (ioctl(s->fd, VIDIOC_ENUMSTD, &standard) < 0) {
                av_log(s1, AV_LOG_ERROR,
                       "The V4L2 driver ioctl set standard(%s) failed\n",
                       s->standard);
                return AVERROR(EIO);
            }

            if (!av_strcasecmp(standard.name, s->standard)) {
>>>>>>> feb15cee
                break;
        }
        if (ret < 0) {
            av_log(s1, AV_LOG_ERROR, "Unknown standard '%s'\n", s->standard);
            return ret;
        }

        av_log(s1, AV_LOG_DEBUG,
               "The V4L2 driver set standard: %s, id: %"PRIu64"\n",
               s->standard, (uint64_t)standard.id);
<<<<<<< HEAD
        if (v4l2_ioctl(s->fd, VIDIOC_S_STD, &standard.id) < 0) {
            av_log(s1, AV_LOG_ERROR, "The V4L2 driver ioctl set standard(%s) failed\n",
=======
        if (ioctl(s->fd, VIDIOC_S_STD, &standard.id) < 0) {
            av_log(s1, AV_LOG_ERROR,
                   "The V4L2 driver ioctl set standard(%s) failed\n",
>>>>>>> feb15cee
                   s->standard);
            return AVERROR(EIO);
        }
    }

    if (framerate_q.num && framerate_q.den) {
        av_log(s1, AV_LOG_DEBUG, "Setting time per frame to %d/%d\n",
               framerate_q.den, framerate_q.num);
        tpf->numerator   = framerate_q.den;
        tpf->denominator = framerate_q.num;
<<<<<<< HEAD
        if (v4l2_ioctl(s->fd, VIDIOC_S_PARM, &streamparm) != 0) {
=======

        if (ioctl(s->fd, VIDIOC_S_PARM, &streamparm) != 0) {
>>>>>>> feb15cee
            av_log(s1, AV_LOG_ERROR,
                   "ioctl set time per frame(%d/%d) failed\n",
                   framerate_q.den, framerate_q.num);
            return AVERROR(EIO);
        }

        if (framerate_q.num != tpf->denominator ||
            framerate_q.den != tpf->numerator) {
            av_log(s1, AV_LOG_INFO,
                   "The driver changed the time per frame from "
                   "%d/%d to %d/%d\n",
                   framerate_q.den, framerate_q.num,
                   tpf->numerator, tpf->denominator);
        }
    } else {
<<<<<<< HEAD
        /* if timebase value is not set, read the timebase value from the driver */
        if (v4l2_ioctl(s->fd, VIDIOC_G_PARM, &streamparm) != 0) {
            av_log(s1, AV_LOG_ERROR, "ioctl(VIDIOC_G_PARM): %s\n", strerror(errno));
=======
        if (ioctl(s->fd, VIDIOC_G_PARM, &streamparm) != 0) {
            av_log(s1, AV_LOG_ERROR, "ioctl(VIDIOC_G_PARM): %s\n",
                   strerror(errno));
>>>>>>> feb15cee
            return AVERROR(errno);
        }
    }
    s1->streams[0]->codec->time_base.den = tpf->denominator;
    s1->streams[0]->codec->time_base.num = tpf->numerator;

    return 0;
}

static uint32_t device_try_init(AVFormatContext *s1,
                                enum PixelFormat pix_fmt,
                                int *width,
                                int *height,
                                enum CodecID *codec_id)
{
    uint32_t desired_format = fmt_ff2v4l(pix_fmt, s1->video_codec_id);

    if (desired_format == 0 ||
        device_init(s1, width, height, desired_format) < 0) {
        int i;

        desired_format = 0;
        for (i = 0; i<FF_ARRAY_ELEMS(fmt_conversion_table); i++) {
            if (s1->video_codec_id == CODEC_ID_NONE ||
                fmt_conversion_table[i].codec_id == s1->video_codec_id) {
                desired_format = fmt_conversion_table[i].v4l2_fmt;
                if (device_init(s1, width, height, desired_format) >= 0) {
                    break;
                }
                desired_format = 0;
            }
        }
    }

    if (desired_format != 0) {
        *codec_id = fmt_v4l2codec(desired_format);
        assert(*codec_id != CODEC_ID_NONE);
    }

    return desired_format;
}

static int v4l2_read_header(AVFormatContext *s1, AVFormatParameters *ap)
{
    struct video_data *s = s1->priv_data;
    AVStream *st;
    int res = 0;
    uint32_t desired_format;
    enum CodecID codec_id;
    enum PixelFormat pix_fmt = PIX_FMT_NONE;

    st = avformat_new_stream(s1, NULL);
    if (!st) {
        res = AVERROR(ENOMEM);
        goto out;
    }

    s->fd = device_open(s1);
    if (s->fd < 0) {
        res = s->fd;
        goto out;
    }

    if (s->list_format) {
        list_formats(s1, s->fd, s->list_format);
        res = AVERROR_EXIT;
        goto out;
    }

    avpriv_set_pts_info(st, 64, 1, 1000000); /* 64 bits pts in us */

    if (s->video_size &&
        (res = av_parse_video_size(&s->width, &s->height, s->video_size)) < 0) {
        av_log(s1, AV_LOG_ERROR, "Could not parse video size '%s'.\n",
               s->video_size);
        goto out;
    }

    if (s->pixel_format) {

        pix_fmt = av_get_pix_fmt(s->pixel_format);

        if (pix_fmt == PIX_FMT_NONE) {
            av_log(s1, AV_LOG_ERROR, "No such pixel format: %s.\n",
                   s->pixel_format);

            res = AVERROR(EINVAL);
            goto out;
        }
    }

    if (!s->width && !s->height) {
        struct v4l2_format fmt;

        av_log(s1, AV_LOG_VERBOSE,
               "Querying the device for the current frame size\n");
        fmt.type = V4L2_BUF_TYPE_VIDEO_CAPTURE;
<<<<<<< HEAD
        if (v4l2_ioctl(s->fd, VIDIOC_G_FMT, &fmt) < 0) {
            av_log(s1, AV_LOG_ERROR, "ioctl(VIDIOC_G_FMT): %s\n", strerror(errno));
=======
        if (ioctl(s->fd, VIDIOC_G_FMT, &fmt) < 0) {
            av_log(s1, AV_LOG_ERROR, "ioctl(VIDIOC_G_FMT): %s\n",
                   strerror(errno));
>>>>>>> feb15cee
            res = AVERROR(errno);
            goto out;
        }

        s->width  = fmt.fmt.pix.width;
        s->height = fmt.fmt.pix.height;
        av_log(s1, AV_LOG_VERBOSE,
               "Setting frame size to %dx%d\n", s->width, s->height);
    }

    desired_format = device_try_init(s1, pix_fmt, &s->width, &s->height,
                                     &codec_id);
    if (desired_format == 0) {
        av_log(s1, AV_LOG_ERROR, "Cannot find a proper format for "
               "codec_id %d, pix_fmt %d.\n", s1->video_codec_id, pix_fmt);
        v4l2_close(s->fd);

        res = AVERROR(EIO);
        goto out;
    }
<<<<<<< HEAD
    if ((res = av_image_check_size(s->width, s->height, 0, s1)) < 0)
=======

    if ((res = av_image_check_size(s->width, s->height, 0, s1) < 0))
>>>>>>> feb15cee
        goto out;

    s->frame_format = desired_format;

    if ((res = v4l2_set_parameters(s1, ap)) < 0)
        goto out;

    st->codec->pix_fmt = fmt_v4l2ff(desired_format, codec_id);
<<<<<<< HEAD
    s->frame_size = avpicture_get_size(st->codec->pix_fmt, s->width, s->height);
    if (capabilities & V4L2_CAP_STREAMING) {
        s->io_method = io_mmap;
        res = mmap_init(s1);
        if (res == 0) {
            res = mmap_start(s1);
        }
    } else {
        s->io_method = io_read;
        res = read_init(s1);
    }
    if (res < 0) {
        v4l2_close(s->fd);
        res = AVERROR(EIO);
=======
    s->frame_size =
        avpicture_get_size(st->codec->pix_fmt, s->width, s->height);

    if ((res = mmap_init(s1)) ||
        (res = mmap_start(s1)) < 0) {
        close(s->fd);
>>>>>>> feb15cee
        goto out;
    }

    s->top_field_first = first_field(s->fd);

    st->codec->codec_type = AVMEDIA_TYPE_VIDEO;
    st->codec->codec_id = codec_id;
    if (codec_id == CODEC_ID_RAWVIDEO)
        st->codec->codec_tag =
            avcodec_pix_fmt_to_codec_tag(st->codec->pix_fmt);
    st->codec->width = s->width;
    st->codec->height = s->height;
    st->codec->bit_rate = s->frame_size * 1/av_q2d(st->codec->time_base) * 8;

out:
    return res;
}

static int v4l2_read_packet(AVFormatContext *s1, AVPacket *pkt)
{
    struct video_data *s = s1->priv_data;
    AVFrame *frame = s1->streams[0]->codec->coded_frame;
    int res;

    av_init_packet(pkt);
    if ((res = mmap_read_frame(s1, pkt)) < 0) {
        return res;
    }

    if (frame && s->interlaced) {
        frame->interlaced_frame = 1;
        frame->top_field_first = s->top_field_first;
    }

    return pkt->size;
}

static int v4l2_read_close(AVFormatContext *s1)
{
    struct video_data *s = s1->priv_data;

    mmap_close(s);

    v4l2_close(s->fd);
    return 0;
}

#define OFFSET(x) offsetof(struct video_data, x)
#define DEC AV_OPT_FLAG_DECODING_PARAM

static const AVOption options[] = {
<<<<<<< HEAD
    { "standard", "", OFFSET(standard), AV_OPT_TYPE_STRING, {.str = NULL }, 0, 0, AV_OPT_FLAG_DECODING_PARAM },
    { "channel",  "", OFFSET(channel),  AV_OPT_TYPE_INT,    {.dbl = 0 }, 0, INT_MAX, AV_OPT_FLAG_DECODING_PARAM },
    { "video_size", "A string describing frame size, such as 640x480 or hd720.", OFFSET(video_size), AV_OPT_TYPE_STRING, {.str = NULL}, 0, 0, DEC },
    { "pixel_format", "", OFFSET(pixel_format), AV_OPT_TYPE_STRING, {.str = NULL}, 0, 0, DEC },
    { "framerate", "", OFFSET(framerate), AV_OPT_TYPE_STRING, {.str = NULL}, 0, 0, DEC },
=======
    { "standard",     "TV standard, used only by analog frame grabber",            OFFSET(standard),     AV_OPT_TYPE_STRING, {.str = NULL }, 0, 0,       DEC },
    { "channel",      "TV channel, used only by frame grabber",                    OFFSET(channel),      AV_OPT_TYPE_INT,    {.dbl = 0 },    0, INT_MAX, DEC },
    { "video_size",   "A string describing frame size, such as 640x480 or hd720.", OFFSET(video_size),   AV_OPT_TYPE_STRING, {.str = NULL},  0, 0,       DEC },
    { "pixel_format", "",                                                          OFFSET(pixel_format), AV_OPT_TYPE_STRING, {.str = NULL},  0, 0,       DEC },
    { "framerate",    "",                                                          OFFSET(framerate),    AV_OPT_TYPE_STRING, {.str = NULL},  0, 0,       DEC },
    { "list_formats", "List available formats and exit",                           OFFSET(list_format),  AV_OPT_TYPE_INT,    {.dbl = 0 },  0, INT_MAX, DEC, "list_formats" },
    { "all",          "Show all available formats",                                OFFSET(list_format),  AV_OPT_TYPE_CONST,  {.dbl = V4L_ALLFORMATS  },    0, INT_MAX, DEC, "list_formats" },
    { "raw",          "Show only non-compressed formats",                          OFFSET(list_format),  AV_OPT_TYPE_CONST,  {.dbl = V4L_RAWFORMATS  },    0, INT_MAX, DEC, "list_formats" },
    { "compressed",   "Show only compressed formats",                              OFFSET(list_format),  AV_OPT_TYPE_CONST,  {.dbl = V4L_COMPFORMATS },    0, INT_MAX, DEC, "list_formats" },
>>>>>>> feb15cee
    { NULL },
};

static const AVClass v4l2_class = {
    .class_name = "V4L2 indev",
    .item_name  = av_default_item_name,
    .option     = options,
    .version    = LIBAVUTIL_VERSION_INT,
};

AVInputFormat ff_v4l2_demuxer = {
    .name           = "video4linux2,v4l2",
    .long_name      = NULL_IF_CONFIG_SMALL("Video4Linux2 device grab"),
    .priv_data_size = sizeof(struct video_data),
    .read_header    = v4l2_read_header,
    .read_packet    = v4l2_read_packet,
    .read_close     = v4l2_read_close,
    .flags          = AVFMT_NOFILE,
    .priv_class     = &v4l2_class,
};<|MERGE_RESOLUTION|>--- conflicted
+++ resolved
@@ -137,24 +137,15 @@
     if (ctx->flags & AVFMT_FLAG_NONBLOCK) {
         flags |= O_NONBLOCK;
     }
-<<<<<<< HEAD
+
     fd = v4l2_open(ctx->filename, flags, 0);
-=======
-
-    fd = open(ctx->filename, flags, 0);
->>>>>>> feb15cee
     if (fd < 0) {
         err = errno;
 
         av_log(ctx, AV_LOG_ERROR, "Cannot open video device %s : %s\n",
-<<<<<<< HEAD
-                 ctx->filename, strerror(errno));
-        return AVERROR(errno);
-=======
                ctx->filename, strerror(err));
 
         return AVERROR(err);
->>>>>>> feb15cee
     }
 #if CONFIG_LIBV4L2
     fd_libv4l = v4l2_fd_open(fd, 0);
@@ -167,31 +158,10 @@
     fd = fd_libv4l;
 #endif
 
-<<<<<<< HEAD
     res = v4l2_ioctl(fd, VIDIOC_QUERYCAP, &cap);
-    // ENOIOCTLCMD definition only availble on __KERNEL__
-    if (res < 0 && ((err = errno) == 515)) {
-        av_log(ctx, AV_LOG_ERROR, "QUERYCAP not implemented, probably V4L device but not supporting V4L2\n");
-        v4l2_close(fd);
-
-        return AVERROR(515);
-    }
-=======
-    res = ioctl(fd, VIDIOC_QUERYCAP, &cap);
->>>>>>> feb15cee
     if (res < 0) {
         err = errno;
         av_log(ctx, AV_LOG_ERROR, "ioctl(VIDIOC_QUERYCAP): %s\n",
-<<<<<<< HEAD
-                 strerror(errno));
-        v4l2_close(fd);
-        return AVERROR(err);
-    }
-    if ((cap.capabilities & V4L2_CAP_VIDEO_CAPTURE) == 0) {
-        av_log(ctx, AV_LOG_ERROR, "Not a video capture device\n");
-        v4l2_close(fd);
-        return AVERROR(ENODEV);
-=======
                strerror(err));
 
         goto fail;
@@ -213,13 +183,12 @@
         err = ENOSYS;
 
         goto fail;
->>>>>>> feb15cee
     }
 
     return fd;
 
 fail:
-    close(fd);
+    v4l2_close(fd);
     return AVERROR(err);
 }
 
@@ -228,17 +197,6 @@
 {
     struct video_data *s = ctx->priv_data;
     int fd = s->fd;
-<<<<<<< HEAD
-    struct v4l2_format fmt = {0};
-    int res;
-
-    fmt.type = V4L2_BUF_TYPE_VIDEO_CAPTURE;
-    fmt.fmt.pix.width = *width;
-    fmt.fmt.pix.height = *height;
-    fmt.fmt.pix.pixelformat = pix_fmt;
-    fmt.fmt.pix.field = V4L2_FIELD_INTERLACED;
-    res = v4l2_ioctl(fd, VIDIOC_S_FMT, &fmt);
-=======
     struct v4l2_format fmt;
     struct v4l2_pix_format *pix = &fmt.fmt.pix;
 
@@ -252,9 +210,8 @@
     pix->pixelformat = pix_fmt;
     pix->field = V4L2_FIELD_ANY;
 
-    res = ioctl(fd, VIDIOC_S_FMT, &fmt);
-
->>>>>>> feb15cee
+    res = v4l2_ioctl(fd, VIDIOC_S_FMT, &fmt);
+
     if ((*width != fmt.fmt.pix.width) || (*height != fmt.fmt.pix.height)) {
         av_log(ctx, AV_LOG_INFO,
                "The V4L2 driver changed the video from %dx%d to %dx%d\n",
@@ -459,15 +416,10 @@
 
             return -1;
         }
-<<<<<<< HEAD
         s->buf_start[i] = v4l2_mmap(NULL, buf.length,
-                        PROT_READ | PROT_WRITE, MAP_SHARED, s->fd, buf.m.offset);
-=======
-        s->buf_start[i] = mmap(NULL, buf.length,
                                PROT_READ | PROT_WRITE, MAP_SHARED,
                                s->fd, buf.m.offset);
 
->>>>>>> feb15cee
         if (s->buf_start[i] == MAP_FAILED) {
             av_log(ctx, AV_LOG_ERROR, "mmap: %s\n", strerror(errno));
             return AVERROR(errno);
@@ -492,18 +444,11 @@
     fd = buf_descriptor->fd;
     av_free(buf_descriptor);
 
-<<<<<<< HEAD
     res = v4l2_ioctl(fd, VIDIOC_QBUF, &buf);
-    if (res < 0) {
-        av_log(NULL, AV_LOG_ERROR, "ioctl(VIDIOC_QBUF): %s\n", strerror(errno));
-    }
-=======
-    res = ioctl(fd, VIDIOC_QBUF, &buf);
     if (res < 0)
         av_log(NULL, AV_LOG_ERROR, "ioctl(VIDIOC_QBUF): %s\n",
                strerror(errno));
 
->>>>>>> feb15cee
     pkt->data = NULL;
     pkt->size = 0;
 }
@@ -532,14 +477,10 @@
     }
     assert(buf.index < s->buffers);
     if (s->frame_size > 0 && buf.bytesused != s->frame_size) {
-<<<<<<< HEAD
-        av_log(ctx, AV_LOG_ERROR, "The v4l2 frame is %d bytes, but %d bytes are expected\n", buf.bytesused, s->frame_size);
-=======
         av_log(ctx, AV_LOG_ERROR,
                "The v4l2 frame is %d bytes, but %d bytes are expected\n",
                buf.bytesused, s->frame_size);
 
->>>>>>> feb15cee
         return AVERROR_INVALIDDATA;
     }
 
@@ -580,13 +521,9 @@
 
         res = v4l2_ioctl(s->fd, VIDIOC_QBUF, &buf);
         if (res < 0) {
-<<<<<<< HEAD
-            av_log(ctx, AV_LOG_ERROR, "ioctl(VIDIOC_QBUF): %s\n", strerror(errno));
-=======
             av_log(ctx, AV_LOG_ERROR, "ioctl(VIDIOC_QBUF): %s\n",
                    strerror(errno));
 
->>>>>>> feb15cee
             return AVERROR(errno);
         }
     }
@@ -594,13 +531,9 @@
     type = V4L2_BUF_TYPE_VIDEO_CAPTURE;
     res = v4l2_ioctl(s->fd, VIDIOC_STREAMON, &type);
     if (res < 0) {
-<<<<<<< HEAD
-        av_log(ctx, AV_LOG_ERROR, "ioctl(VIDIOC_STREAMON): %s\n", strerror(errno));
-=======
         av_log(ctx, AV_LOG_ERROR, "ioctl(VIDIOC_STREAMON): %s\n",
                strerror(errno));
 
->>>>>>> feb15cee
         return AVERROR(errno);
     }
 
@@ -652,14 +585,9 @@
 
     av_log(s1, AV_LOG_DEBUG, "The V4L2 driver set input_id: %d, input: %s\n",
             s->channel, input.name);
-<<<<<<< HEAD
     if (v4l2_ioctl(s->fd, VIDIOC_S_INPUT, &input.index) < 0) {
-        av_log(s1, AV_LOG_ERROR, "The V4L2 driver ioctl set input(%d) failed\n",
-=======
-    if (ioctl(s->fd, VIDIOC_S_INPUT, &input.index) < 0) {
         av_log(s1, AV_LOG_ERROR,
                "The V4L2 driver ioctl set input(%d) failed\n",
->>>>>>> feb15cee
                 s->channel);
         return AVERROR(EIO);
     }
@@ -670,19 +598,8 @@
         /* set tv standard */
         for (i = 0;; i++) {
             standard.index = i;
-<<<<<<< HEAD
             ret = v4l2_ioctl(s->fd, VIDIOC_ENUMSTD, &standard);
             if (ret < 0 || !av_strcasecmp(standard.name, s->standard))
-=======
-            if (ioctl(s->fd, VIDIOC_ENUMSTD, &standard) < 0) {
-                av_log(s1, AV_LOG_ERROR,
-                       "The V4L2 driver ioctl set standard(%s) failed\n",
-                       s->standard);
-                return AVERROR(EIO);
-            }
-
-            if (!av_strcasecmp(standard.name, s->standard)) {
->>>>>>> feb15cee
                 break;
         }
         if (ret < 0) {
@@ -693,14 +610,9 @@
         av_log(s1, AV_LOG_DEBUG,
                "The V4L2 driver set standard: %s, id: %"PRIu64"\n",
                s->standard, (uint64_t)standard.id);
-<<<<<<< HEAD
         if (v4l2_ioctl(s->fd, VIDIOC_S_STD, &standard.id) < 0) {
-            av_log(s1, AV_LOG_ERROR, "The V4L2 driver ioctl set standard(%s) failed\n",
-=======
-        if (ioctl(s->fd, VIDIOC_S_STD, &standard.id) < 0) {
             av_log(s1, AV_LOG_ERROR,
                    "The V4L2 driver ioctl set standard(%s) failed\n",
->>>>>>> feb15cee
                    s->standard);
             return AVERROR(EIO);
         }
@@ -711,12 +623,8 @@
                framerate_q.den, framerate_q.num);
         tpf->numerator   = framerate_q.den;
         tpf->denominator = framerate_q.num;
-<<<<<<< HEAD
+
         if (v4l2_ioctl(s->fd, VIDIOC_S_PARM, &streamparm) != 0) {
-=======
-
-        if (ioctl(s->fd, VIDIOC_S_PARM, &streamparm) != 0) {
->>>>>>> feb15cee
             av_log(s1, AV_LOG_ERROR,
                    "ioctl set time per frame(%d/%d) failed\n",
                    framerate_q.den, framerate_q.num);
@@ -732,15 +640,9 @@
                    tpf->numerator, tpf->denominator);
         }
     } else {
-<<<<<<< HEAD
-        /* if timebase value is not set, read the timebase value from the driver */
         if (v4l2_ioctl(s->fd, VIDIOC_G_PARM, &streamparm) != 0) {
-            av_log(s1, AV_LOG_ERROR, "ioctl(VIDIOC_G_PARM): %s\n", strerror(errno));
-=======
-        if (ioctl(s->fd, VIDIOC_G_PARM, &streamparm) != 0) {
             av_log(s1, AV_LOG_ERROR, "ioctl(VIDIOC_G_PARM): %s\n",
                    strerror(errno));
->>>>>>> feb15cee
             return AVERROR(errno);
         }
     }
@@ -838,14 +740,9 @@
         av_log(s1, AV_LOG_VERBOSE,
                "Querying the device for the current frame size\n");
         fmt.type = V4L2_BUF_TYPE_VIDEO_CAPTURE;
-<<<<<<< HEAD
         if (v4l2_ioctl(s->fd, VIDIOC_G_FMT, &fmt) < 0) {
-            av_log(s1, AV_LOG_ERROR, "ioctl(VIDIOC_G_FMT): %s\n", strerror(errno));
-=======
-        if (ioctl(s->fd, VIDIOC_G_FMT, &fmt) < 0) {
             av_log(s1, AV_LOG_ERROR, "ioctl(VIDIOC_G_FMT): %s\n",
                    strerror(errno));
->>>>>>> feb15cee
             res = AVERROR(errno);
             goto out;
         }
@@ -866,12 +763,7 @@
         res = AVERROR(EIO);
         goto out;
     }
-<<<<<<< HEAD
     if ((res = av_image_check_size(s->width, s->height, 0, s1)) < 0)
-=======
-
-    if ((res = av_image_check_size(s->width, s->height, 0, s1) < 0))
->>>>>>> feb15cee
         goto out;
 
     s->frame_format = desired_format;
@@ -880,29 +772,12 @@
         goto out;
 
     st->codec->pix_fmt = fmt_v4l2ff(desired_format, codec_id);
-<<<<<<< HEAD
-    s->frame_size = avpicture_get_size(st->codec->pix_fmt, s->width, s->height);
-    if (capabilities & V4L2_CAP_STREAMING) {
-        s->io_method = io_mmap;
-        res = mmap_init(s1);
-        if (res == 0) {
-            res = mmap_start(s1);
-        }
-    } else {
-        s->io_method = io_read;
-        res = read_init(s1);
-    }
-    if (res < 0) {
-        v4l2_close(s->fd);
-        res = AVERROR(EIO);
-=======
     s->frame_size =
         avpicture_get_size(st->codec->pix_fmt, s->width, s->height);
 
     if ((res = mmap_init(s1)) ||
         (res = mmap_start(s1)) < 0) {
-        close(s->fd);
->>>>>>> feb15cee
+        v4l2_close(s->fd);
         goto out;
     }
 
@@ -954,13 +829,6 @@
 #define DEC AV_OPT_FLAG_DECODING_PARAM
 
 static const AVOption options[] = {
-<<<<<<< HEAD
-    { "standard", "", OFFSET(standard), AV_OPT_TYPE_STRING, {.str = NULL }, 0, 0, AV_OPT_FLAG_DECODING_PARAM },
-    { "channel",  "", OFFSET(channel),  AV_OPT_TYPE_INT,    {.dbl = 0 }, 0, INT_MAX, AV_OPT_FLAG_DECODING_PARAM },
-    { "video_size", "A string describing frame size, such as 640x480 or hd720.", OFFSET(video_size), AV_OPT_TYPE_STRING, {.str = NULL}, 0, 0, DEC },
-    { "pixel_format", "", OFFSET(pixel_format), AV_OPT_TYPE_STRING, {.str = NULL}, 0, 0, DEC },
-    { "framerate", "", OFFSET(framerate), AV_OPT_TYPE_STRING, {.str = NULL}, 0, 0, DEC },
-=======
     { "standard",     "TV standard, used only by analog frame grabber",            OFFSET(standard),     AV_OPT_TYPE_STRING, {.str = NULL }, 0, 0,       DEC },
     { "channel",      "TV channel, used only by frame grabber",                    OFFSET(channel),      AV_OPT_TYPE_INT,    {.dbl = 0 },    0, INT_MAX, DEC },
     { "video_size",   "A string describing frame size, such as 640x480 or hd720.", OFFSET(video_size),   AV_OPT_TYPE_STRING, {.str = NULL},  0, 0,       DEC },
@@ -970,7 +838,6 @@
     { "all",          "Show all available formats",                                OFFSET(list_format),  AV_OPT_TYPE_CONST,  {.dbl = V4L_ALLFORMATS  },    0, INT_MAX, DEC, "list_formats" },
     { "raw",          "Show only non-compressed formats",                          OFFSET(list_format),  AV_OPT_TYPE_CONST,  {.dbl = V4L_RAWFORMATS  },    0, INT_MAX, DEC, "list_formats" },
     { "compressed",   "Show only compressed formats",                              OFFSET(list_format),  AV_OPT_TYPE_CONST,  {.dbl = V4L_COMPFORMATS },    0, INT_MAX, DEC, "list_formats" },
->>>>>>> feb15cee
     { NULL },
 };
 
