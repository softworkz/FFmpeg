Entries are sorted chronologically from oldest to youngest within each release,
releases are sorted from youngest to oldest.

version <next>:
- nvenc encoder
- 10bit spp filter
- colorlevels filter
- RIFX format for *.wav files
- RTP/mpegts muxer
- non continuous cache protocol support
- tblend filter
- cropdetect support for non 8bpp, absolute (if limit >= 1) and relative (if limit < 1.0) threshold
- Camellia symmetric block cipher
- OpenH264 encoder wrapper
- VOC seeking support
- Closed caption Decoder
- fspp, uspp, pp7 MPlayer postprocessing filters ported to native filters
- showpalette filter
- Twofish symmetric block cipher
- Support DNx100 (960x720@8)
- eq2 filter ported from libmpcodecs as eq filter
- removed libmpcodecs
- Changed default DNxHD colour range in QuickTime .mov derivatives to mpeg range
- ported softpulldown filter from libmpcodecs as repeatfields filter
- dcshift filter
- RTP depacketizer for loss tolerant payload format for MP3 audio (RFC 5219)
- RTP depacketizer for AC3 payload format (RFC 4184)
- palettegen and paletteuse filters
- VP9 RTP payload format (draft 0) experimental depacketizer
- DV RTP payload format (RFC 6469) depacketizer
- DXVA2-accelerated HEVC decoding
- AAC ELD 480 decoding
- Intel QSV-accelerated H.264 decoding
- DSS SP decoder and DSS demuxer
<<<<<<< HEAD
- Fix stsd atom corruption in DNxHD QuickTimes
=======
- RTP depacketizer for AC3 payload format (RFC 4184)
- RTP depacketizer for loss tolerant payload format for MP3 audio (RFC 5219)
- RTP depacketizer for DV (RFC 6469)
>>>>>>> c99915f7


version 2.5:
- HEVC/H.265 RTP payload format (draft v6) packetizer
- SUP/PGS subtitle demuxer
- ffprobe -show_pixel_formats option
- CAST128 symmetric block cipher, ECB mode
- STL subtitle demuxer and decoder
- libutvideo YUV 4:2:2 10bit support
- XCB-based screen-grabber
- UDP-Lite support (RFC 3828)
- xBR scaling filter
- AVFoundation screen capturing support
- ffserver supports codec private options
- creating DASH compatible fragmented MP4, MPEG-DASH segmenting muxer
- WebP muxer with animated WebP support
- zygoaudio decoding support
- APNG demuxer
- postproc visualization support


version 2.4:
- Icecast protocol
- ported lenscorrection filter from frei0r filter
- large optimizations in dctdnoiz to make it usable
- ICY metadata are now requested by default with the HTTP protocol
- support for using metadata in stream specifiers in fftools
- LZMA compression support in TIFF decoder
- H.261 RTP payload format (RFC 4587) depacketizer and experimental packetizer
- HEVC/H.265 RTP payload format (draft v6) depacketizer
- added codecview filter to visualize information exported by some codecs
- Matroska 3D support thorugh side data
- HTML generation using texi2html is deprecated in favor of makeinfo/texi2any
- silenceremove filter


version 2.3:
- AC3 fixed-point decoding
- shuffleplanes filter
- subfile protocol
- Phantom Cine demuxer
- replaygain data export
- VP7 video decoder
- Alias PIX image encoder and decoder
- Improvements to the BRender PIX image decoder
- Improvements to the XBM decoder
- QTKit input device
- improvements to OpenEXR image decoder
- support decoding 16-bit RLE SGI images
- GDI screen grabbing for Windows
- alternative rendition support for HTTP Live Streaming
- AVFoundation input device
- Direct Stream Digital (DSD) decoder
- Magic Lantern Video (MLV) demuxer
- On2 AVC (Audio for Video) decoder
- support for decoding through DXVA2 in ffmpeg
- libbs2b-based stereo-to-binaural audio filter
- libx264 reference frames count limiting depending on level
- native Opus decoder
- display matrix export and rotation API
- WebVTT encoder
- showcqt multimedia filter
- zoompan filter
- signalstats filter
- hqx filter (hq2x, hq3x, hq4x)
- flanger filter
- Image format auto-detection
- LRC demuxer and muxer
- Samba protocol (via libsmbclient)
- WebM DASH Manifest muxer
- libfribidi support in drawtext


version 2.2:

- HNM version 4 demuxer and video decoder
- Live HDS muxer
- setsar/setdar filters now support variables in ratio expressions
- elbg filter
- string validation in ffprobe
- support for decoding through VDPAU in ffmpeg (the -hwaccel option)
- complete Voxware MetaSound decoder
- remove mp3_header_compress bitstream filter
- Windows resource files for shared libraries
- aeval filter
- stereoscopic 3d metadata handling
- WebP encoding via libwebp
- ATRAC3+ decoder
- VP8 in Ogg demuxing
- side & metadata support in NUT
- framepack filter
- XYZ12 rawvideo support in NUT
- Exif metadata support in WebP decoder
- OpenGL device
- Use metadata_header_padding to control padding in ID3 tags (currently used in
  MP3, AIFF, and OMA files), FLAC header, and the AVI "junk" block.
- Mirillis FIC video decoder
- Support DNx444
- libx265 encoder
- dejudder filter
- Autodetect VDA like all other hardware accelerations
- aliases and defaults for Ogg subtypes (opus, spx)


version 2.1:

- aecho filter
- perspective filter ported from libmpcodecs
- ffprobe -show_programs option
- compand filter
- RTMP seek support
- when transcoding with ffmpeg (i.e. not streamcopying), -ss is now accurate
  even when used as an input option. Previous behavior can be restored with
  the -noaccurate_seek option.
- ffmpeg -t option can now be used for inputs, to limit the duration of
  data read from an input file
- incomplete Voxware MetaSound decoder
- read EXIF metadata from JPEG
- DVB teletext decoder
- phase filter ported from libmpcodecs
- w3fdif filter
- Opus support in Matroska
- FFV1 version 1.3 is stable and no longer experimental
- FFV1: YUVA(444,422,420) 9, 10 and 16 bit support
- changed DTS stream id in lavf mpeg ps muxer from 0x8a to 0x88, to be
  more consistent with other muxers.
- adelay filter
- pullup filter ported from libmpcodecs
- ffprobe -read_intervals option
- Lossless and alpha support for WebP decoder
- Error Resilient AAC syntax (ER AAC LC) decoding
- Low Delay AAC (ER AAC LD) decoding
- mux chapters in ASF files
- SFTP protocol (via libssh)
- libx264: add ability to encode in YUVJ422P and YUVJ444P
- Fraps: use BT.709 colorspace by default for yuv, as reference fraps decoder does
- make decoding alpha optional for prores, ffv1 and vp6 by setting
  the skip_alpha flag.
- ladspa wrapper filter
- native VP9 decoder
- dpx parser
- max_error_rate parameter in ffmpeg
- PulseAudio output device
- ReplayGain scanner
- Enhanced Low Delay AAC (ER AAC ELD) decoding (no LD SBR support)
- Linux framebuffer output device
- HEVC decoder
- raw HEVC, HEVC in MOV/MP4, HEVC in Matroska, HEVC in MPEG-TS demuxing
- mergeplanes filter


version 2.0:

- curves filter
- reference-counting for AVFrame and AVPacket data
- ffmpeg now fails when input options are used for output file
  or vice versa
- support for Monkey's Audio versions from 3.93
- perms and aperms filters
- audio filtering support in ffplay
- 10% faster aac encoding on x86 and MIPS
- sine audio filter source
- WebP demuxing and decoding support
- ffmpeg options -filter_script and -filter_complex_script, which allow a
  filtergraph description to be read from a file
- OpenCL support
- audio phaser filter
- separatefields filter
- libquvi demuxer
- uniform options syntax across all filters
- telecine filter
- interlace filter
- smptehdbars source
- inverse telecine filters (fieldmatch and decimate)
- colorbalance filter
- colorchannelmixer filter
- The matroska demuxer can now output proper verbatim ASS packets. It will
  become the default at the next libavformat major bump.
- decent native animated GIF encoding
- asetrate filter
- interleave filter
- timeline editing with filters
- vidstabdetect and vidstabtransform filters for video stabilization using
  the vid.stab library
- astats filter
- trim and atrim filters
- ffmpeg -t and -ss (output-only) options are now sample-accurate when
  transcoding audio
- Matroska muxer can now put the index at the beginning of the file.
- extractplanes filter
- avectorscope filter
- ADPCM DTK decoder
- ADP demuxer
- RSD demuxer
- RedSpark demuxer
- ADPCM IMA Radical decoder
- zmq filters
- DCT denoiser filter (dctdnoiz)
- Wavelet denoiser filter ported from libmpcodecs as owdenoise (formerly "ow")
- Apple Intermediate Codec decoder
- Escape 130 video decoder
- FTP protocol support
- V4L2 output device
- 3D LUT filter (lut3d)
- SMPTE 302M audio encoder
- support for slice multithreading in libavfilter
- Hald CLUT support (generation and filtering)
- VC-1 interlaced B-frame support
- support for WavPack muxing (raw and in Matroska)
- XVideo output device
- vignette filter
- True Audio (TTA) encoder
- Go2Webinar decoder
- mcdeint filter ported from libmpcodecs
- sab filter ported from libmpcodecs
- ffprobe -show_chapters option
- WavPack encoding through libwavpack
- rotate filter
- spp filter ported from libmpcodecs
- libgme support
- psnr filter


version 1.2:

- VDPAU hardware acceleration through normal hwaccel
- SRTP support
- Error diffusion dither in Swscale
- Chained Ogg support
- Theora Midstream reconfiguration support
- EVRC decoder
- audio fade filter
- filtering audio with unknown channel layout
- allpass, bass, bandpass, bandreject, biquad, equalizer, highpass, lowpass
  and treble audio filter
- improved showspectrum filter, with multichannel support and sox-like colors
- histogram filter
- tee muxer
- il filter ported from libmpcodecs
- support ID3v2 tags in ASF files
- encrypted TTA stream decoding support
- RF64 support in WAV muxer
- noise filter ported from libmpcodecs
- Subtitles character encoding conversion
- blend filter
- stereo3d filter ported from libmpcodecs


version 1.1:

- stream disposition information printing in ffprobe
- filter for loudness analysis following EBU R128
- Opus encoder using libopus
- ffprobe -select_streams option
- Pinnacle TARGA CineWave YUV16 decoder
- TAK demuxer, decoder and parser
- DTS-HD demuxer
- remove -same_quant, it hasn't worked for years
- FFM2 support
- X-Face image encoder and decoder
- 24-bit FLAC encoding
- multi-channel ALAC encoding up to 7.1
- metadata (INFO tag) support in WAV muxer
- subtitles raw text decoder
- support for building DLLs using MSVC
- LVF demuxer
- ffescape tool
- metadata (info chunk) support in CAF muxer
- field filter ported from libmpcodecs
- AVR demuxer
- geq filter ported from libmpcodecs
- remove ffserver daemon mode
- AST muxer/demuxer
- new expansion syntax for drawtext
- BRender PIX image decoder
- ffprobe -show_entries option
- ffprobe -sections option
- ADPCM IMA Dialogic decoder
- BRSTM demuxer
- animated GIF decoder and demuxer
- PVF demuxer
- subtitles filter
- IRCAM muxer/demuxer
- Paris Audio File demuxer
- Virtual concatenation demuxer
- VobSub demuxer
- JSON captions for TED talks decoding support
- SOX Resampler support in libswresample
- aselect filter
- SGI RLE 8-bit / Silicon Graphics RLE 8-bit video decoder
- Silicon Graphics Motion Video Compressor 1 & 2 decoder
- Silicon Graphics Movie demuxer
- apad filter
- Resolution & pixel format change support with multithreading for H.264
- documentation split into per-component manuals
- pp (postproc) filter ported from MPlayer
- NIST Sphere demuxer
- MPL2, VPlayer, MPlayer, AQTitle, PJS and SubViewer v1 subtitles demuxers and decoders
- Sony Wave64 muxer
- adobe and limelight publisher authentication in RTMP
- data: URI scheme
- support building on the Plan 9 operating system
- kerndeint filter ported from MPlayer
- histeq filter ported from VirtualDub
- Megalux Frame demuxer
- 012v decoder
- Improved AVC Intra decoding support


version 1.0:

- INI and flat output in ffprobe
- Scene detection in libavfilter
- Indeo Audio decoder
- channelsplit audio filter
- setnsamples audio filter
- atempo filter
- ffprobe -show_data option
- RTMPT protocol support
- iLBC encoding/decoding via libilbc
- Microsoft Screen 1 decoder
- join audio filter
- audio channel mapping filter
- Microsoft ATC Screen decoder
- RTSP listen mode
- TechSmith Screen Codec 2 decoder
- AAC encoding via libfdk-aac
- Microsoft Expression Encoder Screen decoder
- RTMPS protocol support
- RTMPTS protocol support
- RTMPE protocol support
- RTMPTE protocol support
- showwaves and showspectrum filter
- LucasArts SMUSH SANM playback support
- LucasArts SMUSH VIMA audio decoder (ADPCM)
- LucasArts SMUSH demuxer
- SAMI, RealText and SubViewer demuxers and decoders
- Heart Of Darkness PAF playback support
- iec61883 device
- asettb filter
- new option: -progress
- 3GPP Timed Text encoder/decoder
- GeoTIFF decoder support
- ffmpeg -(no)stdin option
- Opus decoder using libopus
- caca output device using libcaca
- alphaextract and alphamerge filters
- concat filter
- flite filter
- Canopus Lossless Codec decoder
- bitmap subtitles in filters (experimental and temporary)
- MP2 encoding via TwoLAME
- bmp parser
- smptebars source
- asetpts filter
- hue filter
- ICO muxer
- SubRip encoder and decoder without embedded timing
- edge detection filter
- framestep filter
- ffmpeg -shortest option is now per-output file
  -pass and -passlogfile are now per-output stream
- volume measurement filter
- Ut Video encoder
- Microsoft Screen 2 decoder
- smartblur filter ported from MPlayer
- CPiA decoder
- decimate filter ported from MPlayer
- RTP depacketization of JPEG
- Smooth Streaming live segmenter muxer
- F4V muxer
- sendcmd and asendcmd filters
- WebVTT demuxer and decoder (simple tags supported)
- RTP packetization of JPEG
- faststart option in the MOV/MP4 muxer
- support for building with MSVC


version 0.11:

- Fixes: CVE-2012-2772, CVE-2012-2774, CVE-2012-2775, CVE-2012-2776, CVE-2012-2777,
         CVE-2012-2779, CVE-2012-2782, CVE-2012-2783, CVE-2012-2784, CVE-2012-2785,
         CVE-2012-2786, CVE-2012-2787, CVE-2012-2788, CVE-2012-2789, CVE-2012-2790,
         CVE-2012-2791, CVE-2012-2792, CVE-2012-2793, CVE-2012-2794, CVE-2012-2795,
         CVE-2012-2796, CVE-2012-2797, CVE-2012-2798, CVE-2012-2799, CVE-2012-2800,
         CVE-2012-2801, CVE-2012-2802, CVE-2012-2803, CVE-2012-2804,
- v408 Quicktime and Microsoft AYUV Uncompressed 4:4:4:4 encoder and decoder
- setfield filter
- CDXL demuxer and decoder
- Apple ProRes encoder
- ffprobe -count_packets and -count_frames options
- Sun Rasterfile Encoder
- ID3v2 attached pictures reading and writing
- WMA Lossless decoder
- bluray protocol
- blackdetect filter
- libutvideo encoder wrapper (--enable-libutvideo)
- swapuv filter
- bbox filter
- XBM encoder and decoder
- RealAudio Lossless decoder
- ZeroCodec decoder
- tile video filter
- Metal Gear Solid: The Twin Snakes demuxer
- OpenEXR image decoder
- removelogo filter
- drop support for ffmpeg without libavfilter
- drawtext video filter: fontconfig support
- ffmpeg -benchmark_all option
- super2xsai filter ported from libmpcodecs
- add libavresample audio conversion library for compatibility
- MicroDVD decoder
- Avid Meridien (AVUI) encoder and decoder
- accept + prefix to -pix_fmt option to disable automatic conversions.
- complete audio filtering in libavfilter and ffmpeg
- add fps filter
- vorbis parser
- png parser
- audio mix filter
- ffv1: support (draft) version 1.3


version 0.10:

- Fixes: CVE-2011-3929, CVE-2011-3934, CVE-2011-3935, CVE-2011-3936,
         CVE-2011-3937, CVE-2011-3940, CVE-2011-3941, CVE-2011-3944,
         CVE-2011-3945, CVE-2011-3946, CVE-2011-3947, CVE-2011-3949,
         CVE-2011-3950, CVE-2011-3951, CVE-2011-3952
- v410 Quicktime Uncompressed 4:4:4 10-bit encoder and decoder
- SBaGen (SBG) binaural beats script demuxer
- OpenMG Audio muxer
- Timecode extraction in DV and MOV
- thumbnail video filter
- XML output in ffprobe
- asplit audio filter
- tinterlace video filter
- astreamsync audio filter
- amerge audio filter
- ISMV (Smooth Streaming) muxer
- GSM audio parser
- SMJPEG muxer
- XWD encoder and decoder
- Automatic thread count based on detection number of (available) CPU cores
- y41p Brooktree Uncompressed 4:1:1 12-bit encoder and decoder
- ffprobe -show_error option
- Avid 1:1 10-bit RGB Packer codec
- v308 Quicktime Uncompressed 4:4:4 encoder and decoder
- yuv4 libquicktime packed 4:2:0 encoder and decoder
- ffprobe -show_frames option
- silencedetect audio filter
- ffprobe -show_program_version, -show_library_versions, -show_versions options
- rv34: frame-level multi-threading
- optimized iMDCT transform on x86 using SSE for for mpegaudiodec
- Improved PGS subtitle decoder
- dumpgraph option to lavfi device
- r210 and r10k encoders
- ffwavesynth decoder
- aviocat tool
- ffeval tool
- support encoding and decoding 4-channel SGI images


version 0.9:

- openal input device added
- boxblur filter added
- BWF muxer
- Flash Screen Video 2 decoder
- lavfi input device added
- added avconv, which is almost the same for now, except
for a few incompatible changes in the options, which will hopefully make them
easier to use. The changes are:
    * The options placement is now strictly enforced! While in theory the
      options for ffmpeg should be given in [input options] -i INPUT [output
      options] OUTPUT order, in practice it was possible to give output options
      before the -i and it mostly worked. Except when it didn't - the behavior was
      a bit inconsistent. In avconv, it is not possible to mix input and output
      options. All non-global options are reset after an input or output filename.
    * All per-file options are now truly per-file - they apply only to the next
      input or output file and specifying different values for different files
      will now work properly (notably -ss and -t options).
    * All per-stream options are now truly per-stream - it is possible to
      specify which stream(s) should a given option apply to. See the Stream
      specifiers section in the avconv manual for details.
    * In ffmpeg some options (like -newvideo/-newaudio/...) are irregular in the
      sense that they're specified after the output filename instead of before,
      like all other options. In avconv this irregularity is removed, all options
      apply to the next input or output file.
    * -newvideo/-newaudio/-newsubtitle options were removed. Not only were they
      irregular and highly confusing, they were also redundant. In avconv the -map
      option will create new streams in the output file and map input streams to
      them. E.g. avconv -i INPUT -map 0 OUTPUT will create an output stream for
      each stream in the first input file.
    * The -map option now has slightly different and more powerful syntax:
        + Colons (':') are used to separate file index/stream type/stream index
          instead of dots. Comma (',') is used to separate the sync stream instead
          of colon.. This is done for consistency with other options.
        + It's possible to specify stream type. E.g. -map 0:a:2 creates an
          output stream from the third input audio stream.
        + Omitting the stream index now maps all the streams of the given type,
          not just the first. E.g. -map 0:s creates output streams for all the
          subtitle streams in the first input file.
        + Since -map can now match multiple streams, negative mappings were
          introduced. Negative mappings disable some streams from an already
          defined map. E.g. '-map 0 -map -0:a:1' means 'create output streams for
          all the stream in the first input file, except for the second audio
          stream'.
    * There is a new option -c (or -codec) for choosing the decoder/encoder to
      use, which allows to precisely specify target stream(s) consistently with
      other options. E.g. -c:v lib264 sets the codec for all video streams, -c:a:0
      libvorbis sets the codec for the first audio stream and -c copy copies all
      the streams without reencoding. Old -vcodec/-acodec/-scodec options are now
      aliases to -c:v/a/s
    * It is now possible to precisely specify which stream should an AVOption
      apply to. E.g. -b:v:0 2M sets the bitrate for the first video stream, while
      -b:a 128k sets the bitrate for all audio streams. Note that the old -ab 128k
      syntax is deprecated and will stop working soon.
    * -map_chapters now takes only an input file index and applies to the next
      output file. This is consistent with how all the other options work.
    * -map_metadata now takes only an input metadata specifier and applies to
      the next output file. Output metadata specifier is now part of the option
      name, similarly to the AVOptions/map/codec feature above.
    * -metadata can now be used to set metadata on streams and chapters, e.g.
      -metadata:s:1 language=eng sets the language of the first stream to 'eng'.
      This made -vlang/-alang/-slang options redundant, so they were removed.
    * -qscale option now uses stream specifiers and applies to all streams, not
      just video. I.e. plain -qscale number would now apply to all streams. To get
      the old behavior, use -qscale:v. Also there is now a shortcut -q for -qscale
      and -aq is now an alias for -q:a.
    * -vbsf/-absf/-sbsf options were removed and replaced by a -bsf option which
      uses stream specifiers. Use -bsf:v/a/s instead of the old options.
    * -itsscale option now uses stream specifiers, so its argument is only the
      scale parameter.
    * -intra option was removed, use -g 0 for the same effect.
    * -psnr option was removed, use -flags +psnr for the same effect.
    * -vf option is now an alias to the new -filter option, which uses stream specifiers.
    * -vframes/-aframes/-dframes options are now aliases to the new -frames option.
    * -vtag/-atag/-stag options are now aliases to the new -tag option.
- XMV demuxer
- LOAS demuxer
- ashowinfo filter added
- Windows Media Image decoder
- amovie source added
- LATM muxer/demuxer
- Speex encoder via libspeex
- JSON output in ffprobe
- WTV muxer
- Optional C++ Support (needed for libstagefright)
- H.264 Decoding on Android via Stagefright
- Prores decoder
- BIN/XBIN/ADF/IDF text file decoder
- aconvert audio filter added
- audio support to lavfi input device added
- libcdio-paranoia input device for audio CD grabbing
- Apple ProRes decoder
- CELT in Ogg demuxing
- G.723.1 demuxer and decoder
- libmodplug support (--enable-libmodplug)
- VC-1 interlaced decoding
- libutvideo wrapper (--enable-libutvideo)
- aevalsrc audio source added
- Ut Video decoder
- Speex encoding via libspeex
- 4:2:2 H.264 decoding support
- 4:2:2 and 4:4:4 H.264 encoding with libx264
- Pulseaudio input device
- Prores encoder
- Video Decoder Acceleration (VDA) HWAccel module.
- replacement Indeo 3 decoder
- new ffmpeg option: -map_channel
- volume audio filter added
- earwax audio filter added
- libv4l2 support (--enable-libv4l2)
- TLS/SSL and HTTPS protocol support
- AVOptions API rewritten and documented
- most of CODEC_FLAG2_*, some CODEC_FLAG_* and many codec-specific fields in
  AVCodecContext deprecated. Codec private options should be used instead.
- Properly working defaults in libx264 wrapper, support for native presets.
- Encrypted OMA files support
- Discworld II BMV decoding support
- VBLE Decoder
- OS X Video Decoder Acceleration (VDA) support
- compact and csv output in ffprobe
- pan audio filter
- IFF Amiga Continuous Bitmap (ACBM) decoder
- ass filter
- CRI ADX audio format muxer and demuxer
- Playstation Portable PMP format demuxer
- Microsoft Windows ICO demuxer
- life source
- PCM format support in OMA demuxer
- CLJR encoder
- new option: -report
- Dxtory capture format decoder
- cellauto source
- Simple segmenting muxer
- Indeo 4 decoder
- SMJPEG demuxer


version 0.8:

- many many things we forgot because we rather write code than changelogs
- WebM support in Matroska de/muxer
- low overhead Ogg muxing
- MMS-TCP support
- VP8 de/encoding via libvpx
- Demuxer for On2's IVF format
- Pictor/PC Paint decoder
- HE-AAC v2 decoder
- HE-AAC v2 encoding with libaacplus
- libfaad2 wrapper removed
- DTS-ES extension (XCh) decoding support
- native VP8 decoder
- RTSP tunneling over HTTP
- RTP depacketization of SVQ3
- -strict inofficial replaced by -strict unofficial
- ffplay -exitonkeydown and -exitonmousedown options added
- native GSM / GSM MS decoder
- RTP depacketization of QDM2
- ANSI/ASCII art playback system
- Lego Mindstorms RSO de/muxer
- libavcore added (and subsequently removed)
- SubRip subtitle file muxer and demuxer
- Chinese AVS encoding via libxavs
- ffprobe -show_packets option added
- RTP packetization of Theora and Vorbis
- RTP depacketization of MP4A-LATM
- RTP packetization and depacketization of VP8
- hflip filter
- Apple HTTP Live Streaming demuxer
- a64 codec
- MMS-HTTP support
- G.722 ADPCM audio encoder/decoder
- R10k video decoder
- ocv_smooth filter
- frei0r wrapper filter
- change crop filter syntax to width:height:x:y
- make the crop filter accept parametric expressions
- make ffprobe accept AVFormatContext options
- yadif filter
- blackframe filter
- Demuxer for Leitch/Harris' VR native stream format (LXF)
- RTP depacketization of the X-QT QuickTime format
- SAP (Session Announcement Protocol, RFC 2974) muxer and demuxer
- cropdetect filter
- ffmpeg -crop* options removed
- transpose filter added
- ffmpeg -force_key_frames option added
- demuxer for receiving raw rtp:// URLs without an SDP description
- single stream LATM/LOAS decoder
- setpts filter added
- Win64 support for optimized x86 assembly functions
- MJPEG/AVI1 to JPEG/JFIF bitstream filter
- ASS subtitle encoder and decoder
- IEC 61937 encapsulation for E-AC-3, TrueHD, DTS-HD (for HDMI passthrough)
- overlay filter added
- rename aspect filter to setdar, and pixelaspect to setsar
- IEC 61937 demuxer
- Mobotix .mxg demuxer
- frei0r source added
- hqdn3d filter added
- RTP depacketization of QCELP
- FLAC parser added
- gradfun filter added
- AMR-WB decoder
- replace the ocv_smooth filter with a more generic ocv filter
- Windows Televison (WTV) demuxer
- FFmpeg metadata format muxer and demuxer
- SubRip (srt) subtitle encoder and decoder
- floating-point AC-3 encoder added
- Lagarith decoder
- ffmpeg -copytb option added
- IVF muxer added
- Wing Commander IV movies decoder added
- movie source added
- Bink version 'b' audio and video decoder
- Bitmap Brothers JV playback system
- Apple HTTP Live Streaming protocol handler
- sndio support for playback and record
- Linux framebuffer input device added
- Chronomaster DFA decoder
- DPX image encoder
- MicroDVD subtitle file muxer and demuxer
- Playstation Portable PMP format demuxer
- fieldorder video filter added
- AAC encoding via libvo-aacenc
- AMR-WB encoding via libvo-amrwbenc
- xWMA demuxer
- Mobotix MxPEG decoder
- VP8 frame-multithreading
- NEON optimizations for VP8
- Lots of deprecated API cruft removed
- fft and imdct optimizations for AVX (Sandy Bridge) processors
- showinfo filter added
- SMPTE 302M AES3 audio decoder
- Apple Core Audio Format muxer
- 9bit and 10bit per sample support in the H.264 decoder
- 9bit and 10bit FFV1 encoding / decoding
- split filter added
- select filter added
- sdl output device added
- libmpcodecs video filter support (3 times as many filters than before)
- mpeg2 aspect ratio dection fixed
- libxvid aspect pickiness fixed
- Frame multithreaded decoding
- E-AC-3 audio encoder
- ac3enc: add channel coupling support
- floating-point sample format support to the ac3, eac3, dca, aac, and vorbis decoders.
- H264/MPEG frame-level multi-threading
- All av_metadata_* functions renamed to av_dict_* and moved to libavutil
- 4:4:4 H.264 decoding support
- 10-bit H.264 optimizations for x86
- lut, lutrgb, and lutyuv filters added
- buffersink libavfilter sink added
- Bump libswscale for recently reported ABI break
- New J2K encoder (via OpenJPEG)


version 0.7:

- all the changes for 0.8, but keeping API/ABI compatibility with the 0.6 release


version 0.6:

- PB-frame decoding for H.263
- deprecated vhook subsystem removed
- deprecated old scaler removed
- VQF demuxer
- Alpha channel scaler
- PCX encoder
- RTP packetization of H.263
- RTP packetization of AMR
- RTP depacketization of Vorbis
- CorePNG decoding support
- Cook multichannel decoding support
- introduced avlanguage helpers in libavformat
- 8088flex TMV demuxer and decoder
- per-stream language-tags extraction in asfdec
- V210 decoder and encoder
- remaining GPL parts in AC-3 decoder converted to LGPL
- QCP demuxer
- SoX native format muxer and demuxer
- AMR-NB decoding/encoding, AMR-WB decoding via OpenCORE libraries
- DPX image decoder
- Electronic Arts Madcow decoder
- DivX (XSUB) subtitle encoder
- nonfree libamr support for AMR-NB/WB decoding/encoding removed
- experimental AAC encoder
- RTP depacketization of ASF and RTSP from WMS servers
- RTMP support in libavformat
- noX handling for OPT_BOOL X options
- Wave64 demuxer
- IEC-61937 compatible Muxer
- TwinVQ decoder
- Bluray (PGS) subtitle decoder
- LPCM support in MPEG-TS (HDMV RID as found on Blu-ray disks)
- WMA Pro decoder
- Core Audio Format demuxer
- ATRAC1 decoder
- MD STUDIO audio demuxer
- RF64 support in WAV demuxer
- MPEG-4 Audio Lossless Coding (ALS) decoder
- -formats option split into -formats, -codecs, -bsfs, and -protocols
- IV8 demuxer
- CDG demuxer and decoder
- R210 decoder
- Auravision Aura 1 and 2 decoders
- Deluxe Paint Animation playback system
- SIPR decoder
- Adobe Filmstrip muxer and demuxer
- RTP depacketization of H.263
- Bink demuxer and audio/video decoders
- enable symbol versioning by default for linkers that support it
- IFF PBM/ILBM bitmap decoder
- concat protocol
- Indeo 5 decoder
- RTP depacketization of AMR
- WMA Voice decoder
- ffprobe tool
- AMR-NB decoder
- RTSP muxer
- HE-AAC v1 decoder
- Kega Game Video (KGV1) decoder
- VorbisComment writing for FLAC, Ogg FLAC and Ogg Speex files
- RTP depacketization of Theora
- HTTP Digest authentication
- RTMP/RTMPT/RTMPS/RTMPE/RTMPTE protocol support via librtmp
- Psygnosis YOP demuxer and video decoder
- spectral extension support in the E-AC-3 decoder
- unsharp video filter
- RTP hinting in the mov/3gp/mp4 muxer
- Dirac in Ogg demuxing
- seek to keyframes in Ogg
- 4:2:2 and 4:4:4 Theora decoding
- 35% faster VP3/Theora decoding
- faster AAC decoding
- faster H.264 decoding
- RealAudio 1.0 (14.4K) encoder


version 0.5:

- DV50 AKA DVCPRO50 encoder, decoder, muxer and demuxer
- TechSmith Camtasia (TSCC) video decoder
- IBM Ultimotion (ULTI) video decoder
- Sierra Online audio file demuxer and decoder
- Apple QuickDraw (qdrw) video decoder
- Creative ADPCM audio decoder (16 bits as well as 8 bits schemes)
- Electronic Arts Multimedia (WVE/UV2/etc.) file demuxer
- Miro VideoXL (VIXL) video decoder
- H.261 video encoder
- QPEG video decoder
- Nullsoft Video (NSV) file demuxer
- Shorten audio decoder
- LOCO video decoder
- Apple Lossless Audio Codec (ALAC) decoder
- Winnov WNV1 video decoder
- Autodesk Animator Studio Codec (AASC) decoder
- Indeo 2 video decoder
- Fraps FPS1 video decoder
- Snow video encoder/decoder
- Sonic audio encoder/decoder
- Vorbis audio decoder
- Macromedia ADPCM decoder
- Duck TrueMotion 2 video decoder
- support for decoding FLX and DTA extensions in FLIC files
- H.264 custom quantization matrices support
- ffserver fixed, it should now be usable again
- QDM2 audio decoder
- Real Cooker audio decoder
- TrueSpeech audio decoder
- WMA2 audio decoder fixed, now all files should play correctly
- RealAudio 14.4 and 28.8 decoders fixed
- JPEG-LS decoder
- build system improvements
- tabs and trailing whitespace removed from the codebase
- CamStudio video decoder
- AIFF/AIFF-C audio format, encoding and decoding
- ADTS AAC file reading and writing
- Creative VOC file reading and writing
- American Laser Games multimedia (*.mm) playback system
- Zip Motion Blocks Video decoder
- improved Theora/VP3 decoder
- True Audio (TTA) decoder
- AVS demuxer and video decoder
- JPEG-LS encoder
- Smacker demuxer and decoder
- NuppelVideo/MythTV demuxer and RTjpeg decoder
- KMVC decoder
- MPEG-2 intra VLC support
- MPEG-2 4:2:2 encoder
- Flash Screen Video decoder
- GXF demuxer
- Chinese AVS decoder
- GXF muxer
- MXF demuxer
- VC-1/WMV3/WMV9 video decoder
- MacIntel support
- AviSynth support
- VMware video decoder
- VP5 video decoder
- VP6 video decoder
- WavPack lossless audio decoder
- Targa (.TGA) picture decoder
- Vorbis audio encoder
- Delphine Software .cin demuxer/audio and video decoder
- Tiertex .seq demuxer/video decoder
- MTV demuxer
- TIFF picture encoder and decoder
- GIF picture decoder
- Intel Music Coder decoder
- Zip Motion Blocks Video encoder
- Musepack decoder
- Flash Screen Video encoder
- Theora encoding via libtheora
- BMP encoder
- WMA encoder
- GSM-MS encoder and decoder
- DCA decoder
- DXA demuxer and decoder
- DNxHD decoder
- Gamecube movie (.THP) playback system
- Blackfin optimizations
- Interplay C93 demuxer and video decoder
- Bethsoft VID demuxer and video decoder
- CRYO APC demuxer
- ATRAC3 decoder
- V.Flash PTX decoder
- RoQ muxer, RoQ audio encoder
- Renderware TXD demuxer and decoder
- extern C declarations for C++ removed from headers
- sws_flags command line option
- codebook generator
- RoQ video encoder
- QTRLE encoder
- OS/2 support removed and restored again
- AC-3 decoder
- NUT muxer
- additional SPARC (VIS) optimizations
- Matroska muxer
- slice-based parallel H.264 decoding
- Monkey's Audio demuxer and decoder
- AMV audio and video decoder
- DNxHD encoder
- H.264 PAFF decoding
- Nellymoser ASAO decoder
- Beam Software SIFF demuxer and decoder
- libvorbis Vorbis decoding removed in favor of native decoder
- IntraX8 (J-Frame) subdecoder for WMV2 and VC-1
- Ogg (Theora, Vorbis and FLAC) muxer
- The "device" muxers and demuxers are now in a new libavdevice library
- PC Paintbrush PCX decoder
- Sun Rasterfile decoder
- TechnoTrend PVA demuxer
- Linux Media Labs MPEG-4 (LMLM4) demuxer
- AVM2 (Flash 9) SWF muxer
- QT variant of IMA ADPCM encoder
- VFW grabber
- iPod/iPhone compatible mp4 muxer
- Mimic decoder
- MSN TCP Webcam stream demuxer
- RL2 demuxer / decoder
- IFF demuxer
- 8SVX audio decoder
- non-recursive Makefiles
- BFI demuxer
- MAXIS EA XA (.xa) demuxer / decoder
- BFI video decoder
- OMA demuxer
- MLP/TrueHD decoder
- Electronic Arts CMV decoder
- Motion Pixels Video decoder
- Motion Pixels MVI demuxer
- removed animated GIF decoder/demuxer
- D-Cinema audio muxer
- Electronic Arts TGV decoder
- Apple Lossless Audio Codec (ALAC) encoder
- AAC decoder
- floating point PCM encoder/decoder
- MXF muxer
- DV100 AKA DVCPRO HD decoder and demuxer
- E-AC-3 support added to AC-3 decoder
- Nellymoser ASAO encoder
- ASS and SSA demuxer and muxer
- liba52 wrapper removed
- SVQ3 watermark decoding support
- Speex decoding via libspeex
- Electronic Arts TGQ decoder
- RV40 decoder
- QCELP / PureVoice decoder
- RV30 decoder
- hybrid WavPack support
- R3D REDCODE demuxer
- ALSA support for playback and record
- Electronic Arts TQI decoder
- OpenJPEG based JPEG 2000 decoder
- NC (NC4600) camera file demuxer
- Gopher client support
- MXF D-10 muxer
- generic metadata API
- flash ScreenVideo2 encoder


version 0.4.9-pre1:

- DV encoder, DV muxer
- Microsoft RLE video decoder
- Microsoft Video-1 decoder
- Apple Animation (RLE) decoder
- Apple Graphics (SMC) decoder
- Apple Video (RPZA) decoder
- Cinepak decoder
- Sega FILM (CPK) file demuxer
- Westwood multimedia support (VQA & AUD files)
- Id Quake II CIN playback support
- 8BPS video decoder
- FLIC playback support
- RealVideo 2.0 (RV20) decoder
- Duck TrueMotion v1 (DUCK) video decoder
- Sierra VMD demuxer and video decoder
- MSZH and ZLIB decoder support
- SVQ1 video encoder
- AMR-WB support
- PPC optimizations
- rate distortion optimal cbp support
- rate distorted optimal ac prediction for MPEG-4
- rate distorted optimal lambda->qp support
- AAC encoding with libfaac
- Sunplus JPEG codec (SP5X) support
- use Lagrange multipler instead of QP for ratecontrol
- Theora/VP3 decoding support
- XA and ADX ADPCM codecs
- export MPEG-2 active display area / pan scan
- Add support for configuring with IBM XLC
- floating point AAN DCT
- initial support for zygo video (not complete)
- RGB ffv1 support
- new audio/video parser API
- av_log() system
- av_read_frame() and av_seek_frame() support
- missing last frame fixes
- seek by mouse in ffplay
- noise reduction of DCT coefficients
- H.263 OBMC & 4MV support
- H.263 alternative inter vlc support
- H.263 loop filter
- H.263 slice structured mode
- interlaced DCT support for MPEG-2 encoding
- stuffing to stay above min_bitrate
- MB type & QP visualization
- frame stepping for ffplay
- interlaced motion estimation
- alternate scantable support
- SVCD scan offset support
- closed GOP support
- SSE2 FDCT
- quantizer noise shaping
- G.726 ADPCM audio codec
- MS ADPCM encoding
- multithreaded/SMP motion estimation
- multithreaded/SMP encoding for MPEG-1/MPEG-2/MPEG-4/H.263
- multithreaded/SMP decoding for MPEG-2
- FLAC decoder
- Metrowerks CodeWarrior suppport
- H.263+ custom pcf support
- nicer output for 'ffmpeg -formats'
- Matroska demuxer
- SGI image format, encoding and decoding
- H.264 loop filter support
- H.264 CABAC support
- nicer looking arrows for the motion vector visualization
- improved VCD support
- audio timestamp drift compensation
- MPEG-2 YUV 422/444 support
- polyphase kaiser windowed sinc and blackman nuttall windowed sinc audio resample
- better image scaling
- H.261 support
- correctly interleave packets during encoding
- VIS optimized motion compensation
- intra_dc_precision>0 encoding support
- support reuse of motion vectors/MB types/field select values of the source video
- more accurate deblock filter
- padding support
- many optimizations and bugfixes
- FunCom ISS audio file demuxer and according ADPCM decoding


version 0.4.8:

- MPEG-2 video encoding (Michael)
- Id RoQ playback subsystem (Mike Melanson and Tim Ferguson)
- Wing Commander III Movie (.mve) file playback subsystem (Mike Melanson
  and Mario Brito)
- Xan DPCM audio decoder (Mario Brito)
- Interplay MVE playback subsystem (Mike Melanson)
- Duck DK3 and DK4 ADPCM audio decoders (Mike Melanson)


version 0.4.7:

- RealAudio 1.0 (14_4) and 2.0 (28_8) native decoders. Author unknown, code from mplayerhq
  (originally from public domain player for Amiga at http://www.honeypot.net/audio)
- current version now also compiles with older GCC (Fabrice)
- 4X multimedia playback system including 4xm file demuxer (Mike
  Melanson), and 4X video and audio codecs (Michael)
- Creative YUV (CYUV) decoder (Mike Melanson)
- FFV1 codec (our very simple lossless intra only codec, compresses much better
  than HuffYUV) (Michael)
- ASV1 (Asus), H.264, Intel indeo3 codecs have been added (various)
- tiny PNG encoder and decoder, tiny GIF decoder, PAM decoder (PPM with
  alpha support), JPEG YUV colorspace support. (Fabrice Bellard)
- ffplay has been replaced with a newer version which uses SDL (optionally)
  for multiplatform support (Fabrice)
- Sorenson Version 3 codec (SVQ3) support has been added (decoding only) - donated
  by anonymous
- AMR format has been added (Johannes Carlsson)
- 3GP support has been added (Johannes Carlsson)
- VP3 codec has been added (Mike Melanson)
- more MPEG-1/2 fixes
- better multiplatform support, MS Visual Studio fixes (various)
- AltiVec optimizations (Magnus Damn and others)
- SH4 processor support has been added (BERO)
- new public interfaces (avcodec_get_pix_fmt) (Roman Shaposhnick)
- VOB streaming support (Brian Foley)
- better MP3 autodetection (Andriy Rysin)
- qpel encoding (Michael)
- 4mv+b frames encoding finally fixed (Michael)
- chroma ME (Michael)
- 5 comparison functions for ME (Michael)
- B-frame encoding speedup (Michael)
- WMV2 codec (unfinished - Michael)
- user specified diamond size for EPZS (Michael)
- Playstation STR playback subsystem, still experimental (Mike and Michael)
- ASV2 codec (Michael)
- CLJR decoder (Alex)

.. And lots more new enhancements and fixes.


version 0.4.6:

- completely new integer only MPEG audio layer 1/2/3 decoder rewritten
  from scratch
- Recoded DCT and motion vector search with gcc (no longer depends on nasm)
- fix quantization bug in AC3 encoder
- added PCM codecs and format. Corrected WAV/AVI/ASF PCM issues
- added prototype ffplay program
- added GOB header parsing on H.263/H.263+ decoder (Juanjo)
- bug fix on MCBPC tables of H.263 (Juanjo)
- bug fix on DC coefficients of H.263 (Juanjo)
- added Advanced Prediction Mode on H.263/H.263+ decoder (Juanjo)
- now we can decode H.263 streams found in QuickTime files (Juanjo)
- now we can decode H.263 streams found in VIVO v1 files(Juanjo)
- preliminary RTP "friendly" mode for H.263/H.263+ coding. (Juanjo)
- added GOB header for H.263/H.263+ coding on RTP mode (Juanjo)
- now H.263 picture size is returned on the first decoded frame (Juanjo)
- added first regression tests
- added MPEG-2 TS demuxer
- new demux API for libav
- more accurate and faster IDCT (Michael)
- faster and entropy-controlled motion search (Michael)
- two pass video encoding (Michael)
- new video rate control (Michael)
- added MSMPEG4V1, MSMPEGV2 and WMV1 support (Michael)
- great performance improvement of video encoders and decoders (Michael)
- new and faster bit readers and vlc parsers (Michael)
- high quality encoding mode: tries all macroblock/VLC types (Michael)
- added DV video decoder
- preliminary RTP/RTSP support in ffserver and libavformat
- H.263+ AIC decoding/encoding support (Juanjo)
- VCD MPEG-PS mode (Juanjo)
- PSNR stuff (Juanjo)
- simple stats output (Juanjo)
- 16-bit and 15-bit RGB/BGR/GBR support (Bisqwit)


version 0.4.5:

- some header fixes (Zdenek Kabelac <kabi at informatics.muni.cz>)
- many MMX optimizations (Nick Kurshev <nickols_k at mail.ru>)
- added configure system (actually a small shell script)
- added MPEG audio layer 1/2/3 decoding using LGPL'ed mpglib by
  Michael Hipp (temporary solution - waiting for integer only
  decoder)
- fixed VIDIOCSYNC interrupt
- added Intel H.263 decoding support ('I263' AVI fourCC)
- added Real Video 1.0 decoding (needs further testing)
- simplified image formats again. Added PGM format (=grey
  pgm). Renamed old PGM to PGMYUV.
- fixed msmpeg4 slice issues (tell me if you still find problems)
- fixed OpenDivX bugs with newer versions (added VOL header decoding)
- added support for MPlayer interface
- added macroblock skip optimization
- added MJPEG decoder
- added mmx/mmxext IDCT from libmpeg2
- added pgmyuvpipe, ppm, and ppm_pipe formats (original patch by Celer
  <celer at shell.scrypt.net>)
- added pixel format conversion layer (e.g. for MJPEG or PPM)
- added deinterlacing option
- MPEG-1/2 fixes
- MPEG-4 vol header fixes (Jonathan Marsden <snmjbm at pacbell.net>)
- ARM optimizations (Lionel Ulmer <lionel.ulmer at free.fr>).
- Windows porting of file converter
- added MJPEG raw format (input/output)
- added JPEG image format support (input/output)


version 0.4.4:

- fixed some std header definitions (Bjorn Lindgren
  <bjorn.e.lindgren at telia.com>).
- added MPEG demuxer (MPEG-1 and 2 compatible).
- added ASF demuxer
- added prototype RM demuxer
- added AC3 decoding (done with libac3 by Aaron Holtzman)
- added decoding codec parameter guessing (.e.g. for MPEG, because the
  header does not include them)
- fixed header generation in MPEG-1, AVI and ASF muxer: wmplayer can now
  play them (only tested video)
- fixed H.263 white bug
- fixed phase rounding in img resample filter
- add MMX code for polyphase img resample filter
- added CPU autodetection
- added generic title/author/copyright/comment string handling (ASF and RM
  use them)
- added SWF demux to extract MP3 track (not usable yet because no MP3
  decoder)
- added fractional frame rate support
- codecs are no longer searched by read_header() (should fix ffserver
  segfault)


version 0.4.3:

- BGR24 patch (initial patch by Jeroen Vreeken <pe1rxq at amsat.org>)
- fixed raw yuv output
- added motion rounding support in MPEG-4
- fixed motion bug rounding in MSMPEG4
- added B-frame handling in video core
- added full MPEG-1 decoding support
- added partial (frame only) MPEG-2 support
- changed the FOURCC code for H.263 to "U263" to be able to see the
  +AVI/H.263 file with the UB Video H.263+ decoder. MPlayer works with
  this +codec ;) (JuanJo).
- Halfpel motion estimation after MB type selection (JuanJo)
- added pgm and .Y.U.V output format
- suppressed 'img:' protocol. Simply use: /tmp/test%d.[pgm|Y] as input or
  output.
- added pgmpipe I/O format (original patch from Martin Aumueller
  <lists at reserv.at>, but changed completely since we use a format
  instead of a protocol)


version 0.4.2:

- added H.263/MPEG-4/MSMPEG4 decoding support. MPEG-4 decoding support
  (for OpenDivX) is almost complete: 8x8 MVs and rounding are
  missing. MSMPEG4 support is complete.
- added prototype MPEG-1 decoder. Only I- and P-frames handled yet (it
  can decode ffmpeg MPEGs :-)).
- added libavcodec API documentation (see apiexample.c).
- fixed image polyphase bug (the bottom of some images could be
  greenish)
- added support for non clipped motion vectors (decoding only)
  and image sizes non-multiple of 16
- added support for AC prediction (decoding only)
- added file overwrite confirmation (can be disabled with -y)
- added custom size picture to H.263 using H.263+ (Juanjo)


version 0.4.1:

- added MSMPEG4 (aka DivX) compatible encoder. Changed default codec
  of AVI and ASF to DIV3.
- added -me option to set motion estimation method
  (default=log). suppressed redundant -hq option.
- added options -acodec and -vcodec to force a given codec (useful for
  AVI for example)
- fixed -an option
- improved dct_quantize speed
- factorized some motion estimation code


version 0.4.0:

- removing grab code from ffserver and moved it to ffmpeg. Added
  multistream support to ffmpeg.
- added timeshifting support for live feeds (option ?date=xxx in the
  URL)
- added high quality image resize code with polyphase filter (need
  mmx/see optimization). Enable multiple image size support in ffserver.
- added multi live feed support in ffserver
- suppressed master feature from ffserver (it should be done with an
  external program which opens the .ffm url and writes it to another
  ffserver)
- added preliminary support for video stream parsing (WAV and AVI half
  done). Added proper support for audio/video file conversion in
  ffmpeg.
- added preliminary support for video file sending from ffserver
- redesigning I/O subsystem: now using URL based input and output
  (see avio.h)
- added WAV format support
- added "tty user interface" to ffmpeg to stop grabbing gracefully
- added MMX/SSE optimizations to SAD (Sums of Absolutes Differences)
  (Juan J. Sierralta P. a.k.a. "Juanjo" <juanjo at atmlab.utfsm.cl>)
- added MMX DCT from mpeg2_movie 1.5 (Juanjo)
- added new motion estimation algorithms, log and phods (Juanjo)
- changed directories: libav for format handling, libavcodec for
  codecs


version 0.3.4:

- added stereo in MPEG audio encoder


version 0.3.3:

- added 'high quality' mode which use motion vectors. It can be used in
  real time at low resolution.
- fixed rounding problems which caused quality problems at high
  bitrates and large GOP size


version 0.3.2: small fixes

- ASF fixes
- put_seek bug fix


version 0.3.1: added avi/divx support

- added AVI support
- added MPEG-4 codec compatible with OpenDivX. It is based on the H.263 codec
- added sound for flash format (not tested)


version 0.3: initial public release<|MERGE_RESOLUTION|>--- conflicted
+++ resolved
@@ -27,18 +27,12 @@
 - RTP depacketizer for AC3 payload format (RFC 4184)
 - palettegen and paletteuse filters
 - VP9 RTP payload format (draft 0) experimental depacketizer
-- DV RTP payload format (RFC 6469) depacketizer
+- RTP depacketizer for DV (RFC 6469)
 - DXVA2-accelerated HEVC decoding
 - AAC ELD 480 decoding
 - Intel QSV-accelerated H.264 decoding
 - DSS SP decoder and DSS demuxer
-<<<<<<< HEAD
 - Fix stsd atom corruption in DNxHD QuickTimes
-=======
-- RTP depacketizer for AC3 payload format (RFC 4184)
-- RTP depacketizer for loss tolerant payload format for MP3 audio (RFC 5219)
-- RTP depacketizer for DV (RFC 6469)
->>>>>>> c99915f7
 
 
 version 2.5:
