--- conflicted
+++ resolved
@@ -12,6 +12,8 @@
 - RTMPT protocol support
 - iLBC encoding/decoding via libilbc
 - Microsoft Screen 1 decoder
+- join audio filter
+- audio channel mapping filter
 - showwaves filter
 - LucasArts SMUSH playback support
 
@@ -57,18 +59,6 @@
 - vorbis parser
 - png parser
 - audio mix filter
-<<<<<<< HEAD
-=======
-- avprobe output is now standard INI or JSON. The old format can still
-  be used with -of old.
-- Indeo Audio decoder
-- channelsplit audio filter
-- RTMPT protocol support
-- iLBC encoding/decoding via libilbc
-- Microsoft Screen 1 decoder
-- join audio filter
-- audio channel mapping filter
->>>>>>> fe07c9c6
 
 
 version 0.10:
